--- conflicted
+++ resolved
@@ -1,7 +1,3 @@
 (* This is an automatically generated file, generated from `charon/Cargo.toml`. *)
 (* To re-generate this file, rune `make` in the root directory *)
-<<<<<<< HEAD
-let supported_charon_version = "0.1.121"
-=======
-let supported_charon_version = "0.1.122"
->>>>>>> e6ad3f79
+let supported_charon_version = "0.1.123"