--- conflicted
+++ resolved
@@ -129,56 +129,6 @@
             _ => std::slice::from_mut(self),
         }
     }
-<<<<<<< HEAD
-}
-
-} // make_generic_in_borrows
-
-/// Helper for [transform_statements]
-struct TransformStatements<'a, F: FnMut(&mut Statement) -> Option<Vec<Statement>>> {
-    tr: &'a mut F,
-}
-
-impl<'a, F: FnMut(&mut Statement) -> Option<Vec<Statement>>> MutTypeVisitor
-    for TransformStatements<'a, F>
-{
-}
-impl<'a, F: FnMut(&mut Statement) -> Option<Vec<Statement>>> MutExprVisitor
-    for TransformStatements<'a, F>
-{
-}
-
-impl<'a, F: FnMut(&mut Statement) -> Option<Vec<Statement>>> MutAstVisitor
-    for TransformStatements<'a, F>
-{
-    fn visit_statement(&mut self, st: &mut Statement) {
-        match &mut st.content {
-            RawStatement::Sequence(st1, st2) => {
-                // Bottom-up
-                self.visit_statement(st2);
-                self.default_visit_raw_statement(&mut st1.content);
-
-                // Transform the current statement
-                let st_seq = (self.tr)(st1);
-                if let Some(seq) = st_seq
-                    && !seq.is_empty()
-                {
-                    take(st, |st| chain_statements(seq, st))
-                }
-                // TODO: we might want to apply tr to the whole resulting sequence
-            }
-            _ => {
-                // Bottom-up
-                self.default_visit_raw_statement(&mut st.content);
-
-                // Transform the current statement
-                let st_seq = (self.tr)(st);
-                if let Some(seq) = st_seq
-                    && !seq.is_empty()
-                {
-                    take(st, |st| chain_statements(seq, st))
-                }
-=======
 
     /// If `self` is a sequence that contains sequences, flatten the nesting. Use this when
     /// mutating a statement in a visitor if needed.
@@ -194,7 +144,6 @@
                             .collect(),
                     )
                 })
->>>>>>> 61685783
             }
         }
     }
@@ -212,7 +161,9 @@
 
                 // Transform the current statement
                 let prefix_seq = f(st);
-                if let Some(prefix_seq) = prefix_seq && !prefix_seq.is_empty() {
+                if let Some(prefix_seq) = prefix_seq
+                    && !prefix_seq.is_empty()
+                {
                     take_mut::take(st, |st| chain_statements(prefix_seq, st))
                 }
             }
