--- conflicted
+++ resolved
@@ -659,23 +659,6 @@
     /// Note: this is incorrectly named: this can refer to any valid `TypeDecl` including extern
     /// types.
     Adt(TypeId, GenericArgs),
-<<<<<<< HEAD
-=======
-    /// A closure type, which is essentially a struct with builtin impls. Currently we don't
-    /// translate the struct itself, only the function item that contains the closure's code.
-    Closure {
-        /// The FunDecl item containing the code of the closure. That function takes the closure
-        /// state as its first argument.
-        fun_id: FunDeclId,
-        /// Generics that apply to the parent of this closure.
-        /// Warning: hax may not handle nexted closure correctly yet.
-        parent_args: BoxedArgs,
-        /// The types of the variables captured by this closure.
-        upvar_tys: Vec<Ty>,
-        /// The signature of the function that this closure represents.
-        signature: RegionBinder<(Vec<Ty>, Ty)>,
-    },
->>>>>>> c4af1eaf
     #[charon::rename("TVar")]
     TypeVar(TypeDbVar),
     Literal(LiteralTy),
