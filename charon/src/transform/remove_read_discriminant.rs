//! The MIR code often contains variables with type `Never`, and we want to get
//! rid of those. We proceed in two steps. First, we remove the instructions
//! `drop(v)` where `v` has type `Never` (it can happen - this module does the
//! filtering). Then, we filter the unused variables ([crate::transform::remove_unused_locals]).

use crate::errors::register_error;
use crate::formatter::IntoFormatter;
use crate::llbc_ast::*;
use crate::name_matcher::NamePattern;
use crate::pretty::FmtWithCtx;
use crate::transform::TransformCtx;
use itertools::Itertools;
use std::collections::{HashMap, HashSet};

use super::ctx::LlbcPass;

<<<<<<< HEAD
/// Generate `match _y { 0 => { _x = 0 }, 1 => { _x = 1; }, .. }`.
fn generate_discr_assignment(
    span: Span,
    variants: &Vector<VariantId, Variant>,
    scrutinee: &Place,
    dest: &Place,
) -> StatementKind {
    let targets = variants
        .iter_indexed_values()
        .map(|(id, variant)| {
            let discr_value =
                Rvalue::Use(Operand::Const(Box::new(variant.discriminant.to_constant())));
            let statement = Statement::new(span, StatementKind::Assign(dest.clone(), discr_value));
            (vec![id], statement.into_block())
        })
        .collect();
    StatementKind::Switch(Switch::Match(scrutinee.clone(), targets, None))
}

=======
>>>>>>> 0ea51402
pub struct Transform;
impl Transform {
    fn update_block(
        ctx: &mut TransformCtx,
        block: &mut Block,
        discriminant_intrinsic: Option<FunDeclId>,
    ) {
        // Iterate through the statements.
        for i in 0..block.statements.len() {
            let suffix = &mut block.statements[i..];
            match suffix {
<<<<<<< HEAD
                [Statement {
                    content: StatementKind::Assign(dest, Rvalue::Discriminant(p, adt_id)),
                    span: span1,
                    ..
                }, rest @ ..] => {
=======
                [
                    Statement {
                        content: RawStatement::Assign(dest, Rvalue::Discriminant(p)),
                        ..
                    },
                    rest @ ..,
                ] => {
>>>>>>> 0ea51402
                    // The destination should be a variable
                    assert!(dest.is_local());
                    let TyKind::Adt(tdecl_ref) = p.ty().kind() else {
                        continue;
                    };
                    let TypeId::Adt(adt_id) = tdecl_ref.id else {
                        continue;
                    };

                    // Lookup the type of the scrutinee
                    let tkind = ctx.translated.type_decls.get(adt_id).map(|x| &x.kind);
                    let Some(TypeDeclKind::Enum(variants)) = tkind else {
                        match tkind {
                            // This can happen if the type was declared as invisible or opaque.
                            None | Some(TypeDeclKind::Opaque) => {
                                let name = ctx.translated.item_name(adt_id).unwrap();
                                register_error!(
                                    ctx,
                                    block.span,
                                    "reading the discriminant of an opaque enum. \
                                    Add `--include {}` to the `charon` arguments \
                                    to translate this enum.",
                                    name.with_ctx(&ctx.into_fmt())
                                );
                            }
                            // Don't double-error
                            Some(TypeDeclKind::Error(..)) => {}
                            Some(_) => {
                                register_error!(
                                    ctx,
                                    block.span,
                                    "reading the discriminant of a non-enum type"
                                );
                            }
                        }
                        block.statements[i].content = StatementKind::Error(
                            "error reading the discriminant of this type".to_owned(),
                        );
                        return;
                    };

                    // We look for a `SwitchInt` just after the discriminant read.
                    match rest {
<<<<<<< HEAD
                        [Statement {
                            content:
                                StatementKind::Switch(switch @ Switch::SwitchInt(Operand::Move(_), ..)),
                            ..
                        }, ..] => {
=======
                        [
                            Statement {
                                content:
                                    RawStatement::Switch(
                                        switch @ Switch::SwitchInt(Operand::Move(_), ..),
                                    ),
                                ..
                            },
                            ..,
                        ] => {
>>>>>>> 0ea51402
                            // Convert between discriminants and variant indices. Remark: the discriminant can
                            // be of any *signed* integer type (`isize`, `i8`, etc.).
                            let discr_to_id: HashMap<ScalarValue, VariantId> = variants
                                .iter_indexed_values()
                                .map(|(id, variant)| (variant.discriminant, id))
                                .collect();

                            take_mut::take(switch, |switch| {
                                let (Operand::Move(op_p), _, targets, otherwise) =
                                    switch.to_switch_int().unwrap()
                                else {
                                    unreachable!()
                                };
                                assert!(op_p.is_local() && op_p.local_id() == dest.local_id());

                                let mut covered_discriminants: HashSet<ScalarValue> =
                                    HashSet::default();
                                let targets = targets
                                    .into_iter()
                                    .map(|(v, e)| {
                                        let targets = v
                                            .into_iter()
                                            .filter_map(|discr| {
                                                covered_discriminants.insert(discr);
                                                discr_to_id.get(&discr).or_else(|| {
                                                    register_error!(
                                                        ctx,
                                                        block.span,
                                                        "Found incorrect discriminant \
                                                        {discr} for enum {adt_id}"
                                                    );
                                                    None
                                                })
                                            })
                                            .copied()
                                            .collect_vec();
                                        (targets, e)
                                    })
                                    .collect_vec();
                                // Filter the otherwise branch if it is not necessary.
                                let covers_all = covered_discriminants.len() == discr_to_id.len();
                                let otherwise = if covers_all { None } else { Some(otherwise) };

                                // Replace the old switch with a match.
                                Switch::Match(p.clone(), targets, otherwise)
                            });
                            // `Nop` the discriminant read.
                            block.statements[i].content = StatementKind::Nop;
                        }
                        _ => {
                            // The discriminant read is not followed by a `SwitchInt`. This can happen
                            // in optimized MIR.
                            continue;
                        }
                    }
                }
                // Replace calls of `core::intrinsics::discriminant_value` on a known enum with the
                // appropriate MIR.
<<<<<<< HEAD
                [Statement {
                    content: StatementKind::Call(call),
                    span: span1,
                    ..
                }, ..]
                    if let Some(discriminant_intrinsic) = discriminant_intrinsic
=======
                [
                    Statement {
                        content: RawStatement::Call(call),
                        ..
                    },
                    ..,
                ] if let Some(discriminant_intrinsic) = discriminant_intrinsic
>>>>>>> 0ea51402
                        // Detect a call to the intrinsic...
                        && let FnOperand::Regular(fn_ptr) = &call.func
                        && let FunIdOrTraitMethodRef::Fun(FunId::Regular(fun_id)) = fn_ptr.func.as_ref()
                        && *fun_id == discriminant_intrinsic
                        // on a known enum...
                        && let ty = &fn_ptr.generics.types[0]
                        && let TyKind::Adt(ty_ref) = ty.kind()
                        && let TypeId::Adt(type_id) = ty_ref.id
                        && let Some(TypeDeclKind::Enum(_)) =
                            ctx.translated.type_decls.get(type_id).map(|x| &x.kind)
                        // passing it a reference.
                        && let Operand::Move(p) = &call.args[0]
                        && let TyKind::Ref(_, sub_ty, _) = p.ty().kind() =>
                {
                    let p = p.clone().project(ProjectionElem::Deref, sub_ty.clone());
                    block.statements[i].content =
                        RawStatement::Assign(call.dest.clone(), Rvalue::Discriminant(p.clone()))
                }
                _ => {}
            }
        }
    }
}

const DISCRIMINANT_INTRINSIC: &str = "core::intrinsics::discriminant_value";

impl LlbcPass for Transform {
    fn transform_ctx(&self, ctx: &mut TransformCtx) {
        let pat = NamePattern::parse(DISCRIMINANT_INTRINSIC).unwrap();
        let discriminant_intrinsic: Option<FunDeclId> = ctx
            .translated
            .item_names
            .iter()
            .find(|(_, name)| pat.matches(&ctx.translated, name))
            .and_then(|(id, _)| id.as_fun())
            .copied();

        ctx.for_each_fun_decl(|ctx, decl| {
            if let Ok(body) = &mut decl.body {
                let body = body.as_structured_mut().unwrap();
                self.log_before_body(ctx, &decl.item_meta.name, Ok(&*body));
                body.body.visit_blocks_bwd(|block: &mut Block| {
                    Transform::update_block(ctx, block, discriminant_intrinsic);
                });
            };
        });
    }
}<|MERGE_RESOLUTION|>--- conflicted
+++ resolved
@@ -14,28 +14,6 @@
 
 use super::ctx::LlbcPass;
 
-<<<<<<< HEAD
-/// Generate `match _y { 0 => { _x = 0 }, 1 => { _x = 1; }, .. }`.
-fn generate_discr_assignment(
-    span: Span,
-    variants: &Vector<VariantId, Variant>,
-    scrutinee: &Place,
-    dest: &Place,
-) -> StatementKind {
-    let targets = variants
-        .iter_indexed_values()
-        .map(|(id, variant)| {
-            let discr_value =
-                Rvalue::Use(Operand::Const(Box::new(variant.discriminant.to_constant())));
-            let statement = Statement::new(span, StatementKind::Assign(dest.clone(), discr_value));
-            (vec![id], statement.into_block())
-        })
-        .collect();
-    StatementKind::Switch(Switch::Match(scrutinee.clone(), targets, None))
-}
-
-=======
->>>>>>> 0ea51402
 pub struct Transform;
 impl Transform {
     fn update_block(
@@ -47,21 +25,13 @@
         for i in 0..block.statements.len() {
             let suffix = &mut block.statements[i..];
             match suffix {
-<<<<<<< HEAD
-                [Statement {
-                    content: StatementKind::Assign(dest, Rvalue::Discriminant(p, adt_id)),
-                    span: span1,
-                    ..
-                }, rest @ ..] => {
-=======
                 [
                     Statement {
-                        content: RawStatement::Assign(dest, Rvalue::Discriminant(p)),
+                        content: StatementKind::Assign(dest, Rvalue::Discriminant(p)),
                         ..
                     },
                     rest @ ..,
                 ] => {
->>>>>>> 0ea51402
                     // The destination should be a variable
                     assert!(dest.is_local());
                     let TyKind::Adt(tdecl_ref) = p.ty().kind() else {
@@ -105,24 +75,16 @@
 
                     // We look for a `SwitchInt` just after the discriminant read.
                     match rest {
-<<<<<<< HEAD
-                        [Statement {
-                            content:
-                                StatementKind::Switch(switch @ Switch::SwitchInt(Operand::Move(_), ..)),
-                            ..
-                        }, ..] => {
-=======
                         [
                             Statement {
                                 content:
-                                    RawStatement::Switch(
+                                    StatementKind::Switch(
                                         switch @ Switch::SwitchInt(Operand::Move(_), ..),
                                     ),
                                 ..
                             },
                             ..,
                         ] => {
->>>>>>> 0ea51402
                             // Convert between discriminants and variant indices. Remark: the discriminant can
                             // be of any *signed* integer type (`isize`, `i8`, etc.).
                             let discr_to_id: HashMap<ScalarValue, VariantId> = variants
@@ -181,22 +143,13 @@
                 }
                 // Replace calls of `core::intrinsics::discriminant_value` on a known enum with the
                 // appropriate MIR.
-<<<<<<< HEAD
-                [Statement {
-                    content: StatementKind::Call(call),
-                    span: span1,
-                    ..
-                }, ..]
-                    if let Some(discriminant_intrinsic) = discriminant_intrinsic
-=======
                 [
                     Statement {
-                        content: RawStatement::Call(call),
+                        content: StatementKind::Call(call),
                         ..
                     },
                     ..,
                 ] if let Some(discriminant_intrinsic) = discriminant_intrinsic
->>>>>>> 0ea51402
                         // Detect a call to the intrinsic...
                         && let FnOperand::Regular(fn_ptr) = &call.func
                         && let FunIdOrTraitMethodRef::Fun(FunId::Regular(fun_id)) = fn_ptr.func.as_ref()
@@ -213,7 +166,7 @@
                 {
                     let p = p.clone().project(ProjectionElem::Deref, sub_ty.clone());
                     block.statements[i].content =
-                        RawStatement::Assign(call.dest.clone(), Rvalue::Discriminant(p.clone()))
+                        StatementKind::Assign(call.dest.clone(), Rvalue::Discriminant(p.clone()))
                 }
                 _ => {}
             }
