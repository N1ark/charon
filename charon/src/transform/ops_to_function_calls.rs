--- conflicted
+++ resolved
@@ -10,32 +10,7 @@
 fn transform_st(s: &mut Statement) {
     match &s.content {
         // Transform the ArrayToSlice unop
-<<<<<<< HEAD
-        StatementKind::Assign(p, Rvalue::UnaryOp(UnOp::ArrayToSlice(ref_kind, ty, cg), op)) => {
-            // We could avoid the clone operations below if we take the content of
-            // the statement. In practice, this shouldn't have much impact.
-            let id = match ref_kind {
-                RefKind::Mut => BuiltinFunId::ArrayToSliceMut,
-                RefKind::Shared => BuiltinFunId::ArrayToSliceShared,
-            };
-            let func = FunIdOrTraitMethodRef::mk_builtin(id);
-            let generics = GenericArgs::new(
-                [Region::Erased].into(),
-                [ty.clone()].into(),
-                [cg.clone()].into(),
-                [].into(),
-            );
-            let func = FnOperand::Regular(FnPtr {
-                func: Box::new(func),
-                generics: Box::new(generics),
-            });
-            s.content = StatementKind::Call(Call {
-                func,
-                args: vec![op.clone()],
-                dest: p.clone(),
-            });
-=======
-        RawStatement::Assign(
+        StatementKind::Assign(
             p,
             Rvalue::UnaryOp(
                 UnOp::Cast(CastKind::Unsize(src_ty, tgt_ty, UnsizingMetadata::Length(_))),
@@ -76,13 +51,12 @@
                     func: Box::new(func),
                     generics: Box::new(generics),
                 });
-                s.content = RawStatement::Call(Call {
+                s.content = StatementKind::Call(Call {
                     func,
                     args: vec![op.clone()],
                     dest: p.clone(),
                 });
             }
->>>>>>> 0ea51402
         }
         // Transform the array aggregates to function calls
         StatementKind::Assign(p, Rvalue::Repeat(op, ty, cg)) => {
