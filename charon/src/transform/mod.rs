pub mod check_generics;
pub mod ctx;
pub mod duplicate_defaulted_methods;
pub mod duplicate_return;
pub mod expand_associated_types;
pub mod filter_invisible_trait_impls;
pub mod filter_unreachable_blocks;
pub mod fix_closures;
pub mod graphs;
pub mod hide_marker_traits;
pub mod index_intermediate_assigns;
pub mod index_to_function_calls;
pub mod inline_local_panic_functions;
pub mod inline_promoted_consts;
pub mod insert_assign_return_unit;
pub mod insert_storage_lives;
pub mod lift_associated_item_clauses;
pub mod merge_goto_chains;
pub mod monomorphize;
pub mod ops_to_function_calls;
pub mod prettify_cfg;
pub mod reconstruct_asserts;
pub mod reconstruct_boxes;
pub mod recover_body_comments;
pub mod remove_drop_never;
pub mod remove_dynamic_checks;
pub mod remove_nops;
pub mod remove_read_discriminant;
pub mod remove_unit_locals;
pub mod remove_unused_locals;
pub mod remove_unused_methods;
pub mod reorder_decls;
pub mod simplify_constants;
pub mod skip_trait_refs_when_known;
pub mod ullbc_to_llbc;
pub mod unbind_item_vars;
pub mod update_block_indices;
pub mod update_closure_signatures;

pub use ctx::TransformCtx;
use ctx::{LlbcPass, TransformPass, UllbcPass};
use Pass::*;

/// Item and type cleanup passes.
pub static INITIAL_CLEANUP_PASSES: &[Pass] = &[
    // Remove the trait/impl methods that were not translated (because not used).
    NonBody(&remove_unused_methods::Transform),
    // Move clauses on associated types to be parent clauses
    NonBody(&lift_associated_item_clauses::Transform),
    // Check that all supplied generic types match the corresponding generic parameters.
    // Needs `lift_associated_item_clauses`.
    NonBody(&check_generics::Check("after translation")),
    // # Micro-pass: hide some overly-common traits we don't need: Sized, Sync, Allocator, etc..
    NonBody(&hide_marker_traits::Transform),
    // # Micro-pass: filter the trait impls that were marked invisible since we couldn't filter
    // them out earlier.
    NonBody(&filter_invisible_trait_impls::Transform),
    // Add missing methods to trait impls by duplicating the default method.
    NonBody(&duplicate_defaulted_methods::Transform),
    // # Micro-pass: whenever we call a trait method on a known type, refer to the method `FunDecl`
    // directly instead of going via a `TraitRef`. This is done before `reorder_decls` to remove
    // some sources of mutual recursion.
    UnstructuredBody(&skip_trait_refs_when_known::Transform),
    // Change trait associated types to be type parameters instead. See the module for details.
    NonBody(&expand_associated_types::Transform),
];

/// Body cleanup passes on the ullbc.
pub static ULLBC_PASSES: &[Pass] = &[
    // Inline promoted consts into their parent bodies.
    UnstructuredBody(&inline_promoted_consts::Transform),
    // # Micro-pass: merge single-origin gotos into their parent. This drastically reduces the
    // graph size of the CFG.
    UnstructuredBody(&merge_goto_chains::Transform),
    // # Micro-pass: Remove overflow/div-by-zero/bounds checks since they are already part of the
    // arithmetic/array operation in the semantics of (U)LLBC.
    // **WARNING**: this pass uses the fact that the dynamic checks introduced by Rustc use a
    // special "assert" construct. Because of this, it must happen *before* the
    // [reconstruct_asserts] pass. See the comments in [crate::remove_dynamic_checks].
    // **WARNING**: this pass relies on a precise structure of the MIR statements. Because of this,
    // it must happen before passes that insert statements like [simplify_constants].
    UnstructuredBody(&remove_dynamic_checks::Transform),
    // # Micro-pass: reconstruct the special `Box::new` operations inserted e.g. in the `vec![]`
    // macro.
    // **WARNING**: this pass relies on a precise structure of the MIR statements. Because of this,
    // it must happen before passes that insert statements like [simplify_constants].
    // **WARNING**: this pass works across calls, hence must happen after `merge_goto_chains`,
    UnstructuredBody(&reconstruct_boxes::Transform),
    // # Micro-pass: desugar the constants to other values/operands as much
    // as possible.
    UnstructuredBody(&simplify_constants::Transform),
    // # Micro-pass: the first local variable of closures is the
    // closure itself. This is not consistent with the closure signature,
    // which ignores this first variable. This micro-pass updates this.
    UnstructuredBody(&update_closure_signatures::Transform),
<<<<<<< HEAD
    // # Micro-pass: fix the closures to be tupled structs that implement `Fn` traits.
    UnstructuredBody(&fix_closures::Transform),
    // # Micro-pass: remove the dynamic checks we couldn't remove in [`remove_dynamic_checks`].
    // **WARNING**: this pass uses the fact that the dynamic checks
    // introduced by Rustc use a special "assert" construct. Because of
    // this, it must happen *before* the [reconstruct_asserts] pass.
    UnstructuredBody(&remove_arithmetic_overflow_checks::Transform),
=======
>>>>>>> f6e473ac
    // # Micro-pass: replace some unops/binops and the array aggregates with
    // function calls (introduces: ArrayToSlice, etc.)
    UnstructuredBody(&ops_to_function_calls::Transform),
    // # Micro-pass: make sure the block ids used in the ULLBC are consecutive
    UnstructuredBody(&update_block_indices::Transform),
    // # Micro-pass: reconstruct the asserts
    UnstructuredBody(&reconstruct_asserts::Transform),
    // # Micro-pass: duplicate the return blocks
    UnstructuredBody(&duplicate_return::Transform),
    // # Micro-pass: filter the "dangling" blocks. Those might have been introduced by,
    // for instance, [`reconstruct_asserts`].
    UnstructuredBody(&filter_unreachable_blocks::Transform),
    // # Micro-pass: `panic!()` expands to a new function definition each time. This pass cleans
    // those up.
    UnstructuredBody(&inline_local_panic_functions::Transform),
    // # Micro-pass: introduce intermediate assignments in preparation of the
    // [`index_to_function_calls`] pass.
    UnstructuredBody(&index_intermediate_assigns::Transform),
    // # Micro-pass: replace the arrays/slices index operations with function
    // calls.
    // (introduces: ArrayIndexShared, ArrayIndexMut, etc.)
    UnstructuredBody(&index_to_function_calls::Transform),
    // # Micro-pass: add the missing assignments to the return value.
    // When the function return type is unit, the generated MIR doesn't
    // set the return value to `()`. This can be a concern: in the case
    // of Aeneas, it means the return variable contains ⊥ upon returning.
    // For this reason, when the function has return type unit, we insert
    // an extra assignment just before returning.
    UnstructuredBody(&insert_assign_return_unit::Transform),
    // # Micro-pass: remove locals of type `()` which show up a lot.
    UnstructuredBody(&remove_unit_locals::Transform),
    // # Micro-pass: remove the drops of locals whose type is `Never` (`!`). This
    // is in preparation of the next transformation.
    UnstructuredBody(&remove_drop_never::Transform),
];

/// Body cleanup passes after control flow reconstruction.
pub static LLBC_PASSES: &[Pass] = &[
    // # Go from ULLBC to LLBC (Low-Level Borrow Calculus) by reconstructing the control flow.
    NonBody(&ullbc_to_llbc::Transform),
    // # Micro-pass: Remove the discriminant reads (merge them with the switches)
    StructuredBody(&remove_read_discriminant::Transform),
    // Cleanup the cfg.
    StructuredBody(&prettify_cfg::Transform),
];

/// Cleanup passes useful for both llbc and ullbc.
pub static SHARED_FINALIZING_PASSES: &[Pass] = &[
    // # Micro-pass: remove the locals which are never used.
    NonBody(&remove_unused_locals::Transform),
    // Insert storage lives for locals that are always allocated at the beginning of the function.
    NonBody(&insert_storage_lives::Transform),
    // # Micro-pass: remove the useless `StatementKind::Nop`s.
    NonBody(&remove_nops::Transform),
    // Monomorphize the functions and types.
    NonBody(&monomorphize::Transform),
    // # Micro-pass: take all the comments found in the original body and assign them to
    // statements. This must be last after all the statement-affecting passes to avoid losing
    // comments.
    NonBody(&recover_body_comments::Transform),
    // # Reorder the graph of dependencies and compute the strictly connex components to:
    // - compute the order in which to extract the definitions
    // - find the recursive definitions
    // - group the mutually recursive definitions
    NonBody(&reorder_decls::Transform),
];

/// Final passes to run at the end, after pretty-printing the llbc if applicable. These are only
/// split from the above list to get test outputs even when generics fail to match.
pub static FINAL_CLEANUP_PASSES: &[Pass] = &[
    // Check that all supplied generic types match the corresponding generic parameters.
    NonBody(&check_generics::Check("after transformations")),
    // Use `DeBruijnVar::Free` for the variables bound in item signatures.
    NonBody(&unbind_item_vars::Check),
];

#[derive(Clone, Copy)]
pub enum Pass {
    NonBody(&'static dyn TransformPass),
    UnstructuredBody(&'static dyn UllbcPass),
    StructuredBody(&'static dyn LlbcPass),
}

impl Pass {
    pub fn run(self, ctx: &mut TransformCtx) {
        match self {
            NonBody(pass) => pass.transform_ctx(ctx),
            UnstructuredBody(pass) => pass.transform_ctx(ctx),
            StructuredBody(pass) => pass.transform_ctx(ctx),
        }
    }

    pub fn name(&self) -> &str {
        match self {
            NonBody(pass) => pass.name(),
            UnstructuredBody(pass) => pass.name(),
            StructuredBody(pass) => pass.name(),
        }
    }
}

pub struct PrintCtxPass {
    pub message: String,
    /// Whether we're printing to stdout or only logging.
    pub to_stdout: bool,
}

impl PrintCtxPass {
    pub fn new(to_stdout: bool, message: String) -> &'static Self {
        let ret = Self { message, to_stdout };
        Box::leak(Box::new(ret))
    }
}

impl TransformPass for PrintCtxPass {
    fn transform_ctx(&self, ctx: &mut TransformCtx) {
        let message = &self.message;
        if self.to_stdout {
            println!("{message}:\n\n{ctx}\n");
        } else {
            trace!("{message}:\n\n{ctx}\n");
        }
    }
}<|MERGE_RESOLUTION|>--- conflicted
+++ resolved
@@ -93,16 +93,6 @@
     // closure itself. This is not consistent with the closure signature,
     // which ignores this first variable. This micro-pass updates this.
     UnstructuredBody(&update_closure_signatures::Transform),
-<<<<<<< HEAD
-    // # Micro-pass: fix the closures to be tupled structs that implement `Fn` traits.
-    UnstructuredBody(&fix_closures::Transform),
-    // # Micro-pass: remove the dynamic checks we couldn't remove in [`remove_dynamic_checks`].
-    // **WARNING**: this pass uses the fact that the dynamic checks
-    // introduced by Rustc use a special "assert" construct. Because of
-    // this, it must happen *before* the [reconstruct_asserts] pass.
-    UnstructuredBody(&remove_arithmetic_overflow_checks::Transform),
-=======
->>>>>>> f6e473ac
     // # Micro-pass: replace some unops/binops and the array aggregates with
     // function calls (introduces: ArrayToSlice, etc.)
     UnstructuredBody(&ops_to_function_calls::Transform),
