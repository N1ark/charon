--- conflicted
+++ resolved
@@ -566,7 +566,6 @@
             })
             .try_collect()?;
 
-<<<<<<< HEAD
         let fun_id = self.register_fun_decl_id(span, &full_def.def_id);
         let signature = self.translate_region_binder(span, &args.untupled_sig, |ctx, sig| {
             let inputs = sig
@@ -582,15 +581,12 @@
             .iter()
             .map(|ty| self.translate_ty(span, ty))
             .try_collect()?;
-=======
         let fun_id = self.register_fun_decl_id(span, full_def.def_id());
->>>>>>> a65633d1
         let kind = match args.kind {
             hax::ClosureKind::Fn => ClosureKind::Fn,
             hax::ClosureKind::FnMut => ClosureKind::FnMut,
             hax::ClosureKind::FnOnce => ClosureKind::FnOnce,
         };
-<<<<<<< HEAD
 
         Ok(TypeDeclKind::Struct(
             fields,
@@ -601,11 +597,6 @@
                 upvar_tys,
             }),
         ))
-=======
-        let closure_info = ClosureInfo { kind, fun_id };
-
-        Ok(TypeDeclKind::Struct(fields, Some(closure_info)))
->>>>>>> a65633d1
     }
 
     fn translate_discriminant(
