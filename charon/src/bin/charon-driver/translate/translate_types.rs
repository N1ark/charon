use crate::translate::translate_traits::PredicateLocation;

use super::translate_ctx::*;
use charon_lib::ast::*;
use charon_lib::builtins;
use charon_lib::common::hash_by_addr::HashByAddr;
use charon_lib::ids::Vector;
use core::convert::*;
use hax::Visibility;
use hax_frontend_exporter as hax;

/// Small helper: we ignore some region names (when they are equal to "'_")
fn check_region_name(s: String) -> Option<String> {
    if s == "'_" {
        None
    } else {
        Some(s)
    }
}

pub fn translate_bound_region_kind_name(kind: &hax::BoundRegionKind) -> Option<String> {
    use hax::BoundRegionKind::*;
    let s = match kind {
        Anon => None,
        Named(_, symbol) => Some(symbol.clone()),
        ClosureEnv => Some("@env".to_owned()),
    };
    s.and_then(check_region_name)
}

pub fn translate_region_name(region: &hax::EarlyParamRegion) -> Option<String> {
    let s = region.name.clone();
    check_region_name(s)
}

impl<'tcx, 'ctx> ItemTransCtx<'tcx, 'ctx> {
    // Translate a region
    pub(crate) fn translate_region(
        &mut self,
        span: Span,
        region: &hax::Region,
    ) -> Result<Region, Error> {
        use hax::RegionKind::*;
        match &region.kind {
            ReErased => Ok(Region::Erased),
            ReStatic => Ok(Region::Static),
            ReBound(id, br) => {
                let var = self.lookup_bound_region(span, *id, br.var)?;
                Ok(Region::Var(var))
            }
            ReEarlyParam(region) => {
                let var = self.lookup_early_region(span, region)?;
                Ok(Region::Var(var))
            }
            ReVar(..) | RePlaceholder(..) => {
                // Shouldn't exist outside of type inference.
                raise_error!(
                    self,
                    span,
                    "Should not exist outside of type inference: {region:?}"
                )
            }
            ReLateParam(..) | ReError(..) => {
                raise_error!(self, span, "Unexpected region kind: {region:?}")
            }
        }
    }

    /// Translate a Ty.
    ///
    /// Typically used in this module to translate the fields of a structure/
    /// enumeration definition, or later to translate the type of a variable.
    ///
    /// Note that we take as parameter a function to translate regions, because
    /// regions can be translated in several manners (non-erased region or erased
    /// regions), in which case the return type is different.
    #[tracing::instrument(skip(self, span))]
    pub(crate) fn translate_ty(&mut self, span: Span, ty: &hax::Ty) -> Result<Ty, Error> {
        trace!("{:?}", ty);
        let cache_key = HashByAddr(ty.inner().clone());
        if let Some(ty) = self.lookup_cached_type(&cache_key) {
            return Ok(ty.clone());
        }

        let kind = match ty.kind() {
            hax::TyKind::Bool => TyKind::Literal(LiteralTy::Bool),
            hax::TyKind::Char => TyKind::Literal(LiteralTy::Char),
            hax::TyKind::Int(int_ty) => {
                use hax::IntTy;
                TyKind::Literal(LiteralTy::Integer(match int_ty {
                    IntTy::Isize => IntegerTy::Isize,
                    IntTy::I8 => IntegerTy::I8,
                    IntTy::I16 => IntegerTy::I16,
                    IntTy::I32 => IntegerTy::I32,
                    IntTy::I64 => IntegerTy::I64,
                    IntTy::I128 => IntegerTy::I128,
                }))
            }
            hax::TyKind::Uint(int_ty) => {
                use hax::UintTy;
                TyKind::Literal(LiteralTy::Integer(match int_ty {
                    UintTy::Usize => IntegerTy::Usize,
                    UintTy::U8 => IntegerTy::U8,
                    UintTy::U16 => IntegerTy::U16,
                    UintTy::U32 => IntegerTy::U32,
                    UintTy::U64 => IntegerTy::U64,
                    UintTy::U128 => IntegerTy::U128,
                }))
            }
            hax::TyKind::Float(float_ty) => {
                use hax::FloatTy;
                TyKind::Literal(LiteralTy::Float(match float_ty {
                    FloatTy::F16 => charon_lib::ast::types::FloatTy::F16,
                    FloatTy::F32 => charon_lib::ast::types::FloatTy::F32,
                    FloatTy::F64 => charon_lib::ast::types::FloatTy::F64,
                    FloatTy::F128 => charon_lib::ast::types::FloatTy::F128,
                }))
            }
            hax::TyKind::Never => TyKind::Never,

            hax::TyKind::Alias(alias) => match &alias.kind {
                hax::AliasKind::Projection {
                    impl_expr,
                    assoc_item,
                } => {
                    let trait_ref = self.translate_trait_impl_expr(span, impl_expr)?;
                    let name = TraitItemName(assoc_item.name.clone());
                    TyKind::TraitType(trait_ref, name)
                }
                hax::AliasKind::Opaque { hidden_ty, .. } => {
                    return self.translate_ty(span, hidden_ty)
                }
                _ => {
                    raise_error!(self, span, "Unsupported alias type: {:?}", alias.kind)
                }
            },

            hax::TyKind::Adt {
                generic_args: substs,
                trait_refs,
                def_id,
            } => {
                trace!("Adt: {:?}", def_id);

                // Retrieve the type identifier
                let type_id = self.translate_type_id(span, def_id)?;

                // Translate the type parameters instantiation
                let mut generics = self.translate_generic_args(
                    span,
                    substs,
                    trait_refs,
                    None,
                    type_id.generics_target(),
                )?;

                // Filter the type arguments.
                // TODO: do this in a micro-pass
                if let TypeId::Builtin(builtin_ty) = type_id {
                    let used_args = builtins::type_to_used_params(builtin_ty);
                    error_assert!(self, span, generics.types.elem_count() == used_args.len());
                    let types = std::mem::take(&mut generics.types)
                        .into_iter()
                        .zip(used_args)
                        .filter(|(_, used)| *used)
                        .map(|(ty, _)| ty)
                        .collect();
                    generics.types = types;
                }

                // Return the instantiated ADT
                TyKind::Adt(type_id, generics)
            }
            hax::TyKind::Str => {
                trace!("Str");

                let id = TypeId::Builtin(BuiltinTy::Str);
                TyKind::Adt(id, GenericArgs::empty(GenericsSource::Builtin))
            }
            hax::TyKind::Array(ty, const_param) => {
                trace!("Array");

                let c = self.translate_constant_expr_to_const_generic(span, const_param)?;
                let tys = vec![self.translate_ty(span, ty)?].into();
                let cgs = vec![c].into();
                let id = TypeId::Builtin(BuiltinTy::Array);
                TyKind::Adt(
                    id,
                    GenericArgs::new(
                        Vector::new(),
                        tys,
                        cgs,
                        Vector::new(),
                        GenericsSource::Builtin,
                    ),
                )
            }
            hax::TyKind::Slice(ty) => {
                trace!("Slice");

                let tys = vec![self.translate_ty(span, ty)?].into();
                let id = TypeId::Builtin(BuiltinTy::Slice);
                TyKind::Adt(id, GenericArgs::new_for_builtin(tys))
            }
            hax::TyKind::Ref(region, ty, mutability) => {
                trace!("Ref");

                let region = self.translate_region(span, region)?;
                let ty = self.translate_ty(span, ty)?;
                let kind = if *mutability {
                    RefKind::Mut
                } else {
                    RefKind::Shared
                };
                TyKind::Ref(region, ty, kind)
            }
            hax::TyKind::RawPtr(ty, mutbl) => {
                trace!("RawPtr: {:?}", (ty, mutbl));
                let ty = self.translate_ty(span, ty)?;
                let kind = if *mutbl {
                    RefKind::Mut
                } else {
                    RefKind::Shared
                };
                TyKind::RawPtr(ty, kind)
            }
            hax::TyKind::Tuple(substs) => {
                trace!("Tuple");

                let mut params = Vector::new();
                for param in substs.iter() {
                    let param_ty = self.translate_ty(span, param)?;
                    params.push(param_ty);
                }

                TyKind::Adt(TypeId::Tuple, GenericArgs::new_for_builtin(params))
            }

            hax::TyKind::Param(param) => {
                // A type parameter, for example `T` in `fn f<T>(x : T) {}`.
                // Note that this type parameter may actually have been
                // instantiated (in our environment, we may map it to another
                // type): we just have to look it up.
                // Note that if we are using this function to translate a field
                // type in a type definition, it should actually map to a type
                // parameter.
                trace!("Param");

                // Retrieve the translation of the substituted type:
                let var = self.lookup_type_var(span, param)?;
                TyKind::TypeVar(var)
            }

            hax::TyKind::Foreign(def_id) => {
                trace!("Foreign");
                let adt_id = self.translate_type_id(span, def_id)?;
                TyKind::Adt(adt_id, GenericArgs::empty(adt_id.generics_target()))
            }
            hax::TyKind::Infer(_) => {
                trace!("Infer");
                raise_error!(self, span, "Unsupported type: infer type")
            }

            hax::TyKind::Dynamic(_existential_preds, _region, _) => {
                // TODO: we don't translate the predicates yet because our machinery can't handle
                // it.
                trace!("Dynamic");
                TyKind::DynTrait(ExistentialPredicate)
            }

            hax::TyKind::Coroutine(..) => {
                trace!("Coroutine");
                raise_error!(self, span, "Coroutine types are not supported yet")
            }

            hax::TyKind::Bound(_, _) => {
                trace!("Bound");
                raise_error!(self, span, "Unexpected type kind: bound")
            }
            hax::TyKind::Placeholder(_) => {
                trace!("PlaceHolder");
                raise_error!(self, span, "Unsupported type: placeholder")
            }
<<<<<<< HEAD
            hax::TyKind::Closure(id, hax::ClosureArgs { upvar_tys, .. }) => {
                trace!("Closure");
                trace!("fun id: {:?}", id);
                let fid = self.register_fun_decl_id(span, id);
                let tys = upvar_tys
                    .iter()
                    .map(|ty| self.translate_ty(span, ty))
                    .try_collect()?;
                TyKind::Closure(fid, tys)
            }
=======
>>>>>>> f6e473ac
            hax::TyKind::Arrow(box sig) => {
                trace!("Arrow");
                trace!("bound vars: {:?}", sig.bound_vars);
                let sig = self.translate_region_binder(span, sig, |ctx, sig| {
                    let inputs = sig
                        .inputs
                        .iter()
                        .map(|x| ctx.translate_ty(span, x))
                        .try_collect()?;
                    let output = ctx.translate_ty(span, &sig.output)?;
                    Ok((inputs, output))
                })?;
                TyKind::Arrow(sig)
            }
            hax::TyKind::Closure(
                def_id,
                hax::ClosureArgs {
                    untupled_sig: sig,
                    parent_args,
                    parent_trait_refs,
                    upvar_tys,
                    ..
                },
            ) => {
                let signature = self.translate_region_binder(span, sig, |ctx, sig| {
                    let inputs = sig
                        .inputs
                        .iter()
                        .map(|x| ctx.translate_ty(span, x))
                        .try_collect()?;
                    let output = ctx.translate_ty(span, &sig.output)?;
                    Ok((inputs, output))
                })?;
                let fun_id = self.register_fun_decl_id(span, def_id);
                let upvar_tys = upvar_tys
                    .iter()
                    .map(|ty| self.translate_ty(span, ty))
                    .try_collect()?;
                let parent_args = self.translate_generic_args(
                    span,
                    &parent_args,
                    &parent_trait_refs,
                    None,
                    // We don't know the item these generics apply to.
                    GenericsSource::Builtin,
                )?;
                TyKind::Closure {
                    fun_id,
                    signature,
                    parent_args,
                    upvar_tys,
                }
            }
            hax::TyKind::Error => {
                trace!("Error");
                raise_error!(self, span, "Type checking error")
            }
            hax::TyKind::Todo(s) => {
                trace!("Todo: {s}");
                raise_error!(self, span, "Unsupported type: {:?}", s)
            }
        };
        let ty = kind.into_ty();
        self.innermost_binder_mut()
            .type_trans_cache
            .insert(cache_key, ty.clone());
        Ok(ty)
    }

    pub fn translate_generic_args(
        &mut self,
        span: Span,
        substs: &[hax::GenericArg],
        trait_refs: &[hax::ImplExpr],
        late_bound: Option<hax::Binder<()>>,
        target: GenericsSource,
    ) -> Result<GenericArgs, Error> {
        use hax::GenericArg::*;
        trace!("{:?}", substs);

        let mut regions = Vector::new();
        let mut types = Vector::new();
        let mut const_generics = Vector::new();
        for param in substs {
            match param {
                Type(param_ty) => {
                    types.push(self.translate_ty(span, param_ty)?);
                }
                Lifetime(region) => {
                    regions.push(self.translate_region(span, region)?);
                }
                Const(c) => {
                    const_generics.push(self.translate_constant_expr_to_const_generic(span, c)?);
                }
            }
        }
        // Add the late-bounds lifetimes if any.
        if let Some(binder) = late_bound {
            for v in &binder.bound_vars {
                match v {
                    hax::BoundVariableKind::Region(_) => {
                        regions.push(Region::Erased);
                    }
                    hax::BoundVariableKind::Ty(_) => {
                        raise_error!(self, span, "Unexpected locally bound type variable")
                    }
                    hax::BoundVariableKind::Const => {
                        raise_error!(self, span, "Unexpected locally bound const generic")
                    }
                }
            }
        }
        let trait_refs = self.translate_trait_impl_exprs(span, trait_refs)?;

        Ok(GenericArgs {
            regions,
            types,
            const_generics,
            trait_refs,
            target,
        })
    }

    /// Checks whether the given id corresponds to a built-in type.
    fn recognize_builtin_type(&mut self, def_id: &hax::DefId) -> Result<Option<BuiltinTy>, Error> {
        let def = self.t_ctx.hax_def(def_id)?;
        let ty = if def.lang_item.as_deref() == Some("owned_box") {
            Some(BuiltinTy::Box)
        } else {
            None
        };
        Ok(ty)
    }

    /// Translate a type def id
    pub(crate) fn translate_type_id(
        &mut self,
        span: Span,
        def_id: &hax::DefId,
    ) -> Result<TypeId, Error> {
        trace!("{:?}", def_id);
        let type_id = match self.recognize_builtin_type(def_id)? {
            Some(id) => TypeId::Builtin(id),
            None => TypeId::Adt(self.register_type_decl_id(span, def_id)),
        };
        Ok(type_id)
    }

    /// Translate the body of a type declaration.
    ///
    /// Note that the type may be external, in which case we translate the body
    /// only if it is public (i.e., it is a public enumeration, or it is a
    /// struct with only public fields).
    fn translate_adt_def(
        &mut self,
        trans_id: TypeDeclId,
        def_span: Span,
        item_meta: &ItemMeta,
        adt: &hax::AdtDef,
    ) -> Result<TypeDeclKind, Error> {
        use hax::AdtKind;

        if item_meta.opacity.is_opaque() {
            return Ok(TypeDeclKind::Opaque);
        }

        trace!("{}", trans_id);

        // In case the type is external, check if we should consider the type as
        // transparent (i.e., extract its body). If it is an enumeration, then yes
        // (because the variants of public enumerations are public, together with their
        // fields). If it is a structure, we check if all the fields are public.
        let contents_are_public = match adt.adt_kind {
            AdtKind::Enum => true,
            AdtKind::Struct | AdtKind::Union => {
                // Check the unique variant
                error_assert!(self, def_span, adt.variants.len() == 1);
                adt.variants[0]
                    .fields
                    .iter()
                    .all(|f| matches!(f.vis, Visibility::Public))
            }
        };

        if item_meta
            .opacity
            .with_content_visibility(contents_are_public)
            .is_opaque()
        {
            return Ok(TypeDeclKind::Opaque);
        }

        // The type is transparent: explore the variants
        let mut variants: Vector<VariantId, Variant> = Default::default();
        for (i, var_def) in adt.variants.iter().enumerate() {
            trace!("variant {i}: {var_def:?}");

            let mut fields: Vector<FieldId, Field> = Default::default();
            /* This is for sanity: check that either all the fields have names, or
             * none of them has */
            let mut have_names: Option<bool> = None;
            for (j, field_def) in var_def.fields.iter().enumerate() {
                trace!("variant {i}: field {j}: {field_def:?}");
                let field_span = self.t_ctx.translate_span_from_hax(&field_def.span);
                // Translate the field type
                let ty = self.translate_ty(field_span, &field_def.ty)?;
                let field_full_def = self.t_ctx.hax_def(&field_def.did)?;
                let field_attrs = self.t_ctx.translate_attr_info(&field_full_def);

                // Retrieve the field name.
                let field_name = field_def.name.clone();
                // Sanity check
                match &have_names {
                    None => {
                        have_names = match &field_name {
                            None => Some(false),
                            Some(_) => Some(true),
                        }
                    }
                    Some(b) => {
                        error_assert!(self, field_span, *b == field_name.is_some());
                    }
                };

                // Store the field
                let field = Field {
                    span: field_span,
                    attr_info: field_attrs,
                    name: field_name.clone(),
                    ty,
                };
                fields.push(field);
            }

            let discriminant = self.translate_discriminant(def_span, &var_def.discr_val)?;
            let variant_span = self.t_ctx.translate_span_from_hax(&var_def.span);
            let variant_name = var_def.name.clone();
            let variant_full_def = self.t_ctx.hax_def(&var_def.def_id)?;
            let variant_attrs = self.t_ctx.translate_attr_info(&variant_full_def);

            let mut variant = Variant {
                span: variant_span,
                attr_info: variant_attrs,
                name: variant_name,
                fields,
                discriminant,
            };
            // Propagate a `#[charon::variants_prefix(..)]` or `#[charon::variants_suffix(..)]` attribute to the variants.
            if variant.attr_info.rename.is_none() {
                let prefix = item_meta
                    .attr_info
                    .attributes
                    .iter()
                    .filter_map(|a| a.as_variants_prefix())
                    .next()
                    .map(|attr| attr.as_str());
                let suffix = item_meta
                    .attr_info
                    .attributes
                    .iter()
                    .filter_map(|a| a.as_variants_suffix())
                    .next()
                    .map(|attr| attr.as_str());
                if prefix.is_some() || suffix.is_some() {
                    let prefix = prefix.unwrap_or_default();
                    let suffix = suffix.unwrap_or_default();
                    let name = &variant.name;
                    variant.attr_info.rename = Some(format!("{prefix}{name}{suffix}"));
                }
            }
            variants.push(variant);
        }

        // Register the type
        let type_def_kind: TypeDeclKind = match adt.adt_kind {
            AdtKind::Struct => TypeDeclKind::Struct(variants[0].fields.clone()),
            AdtKind::Enum => TypeDeclKind::Enum(variants),
            AdtKind::Union => TypeDeclKind::Union(variants[0].fields.clone()),
        };

        Ok(type_def_kind)
    }

    fn translate_discriminant(
        &mut self,
        def_span: Span,
        discr: &hax::DiscriminantValue,
    ) -> Result<ScalarValue, Error> {
        let ty = self.translate_ty(def_span, &discr.ty)?;
        let int_ty = *ty.kind().as_literal().unwrap().as_integer().unwrap();
        Ok(ScalarValue::from_bits(int_ty, discr.val))
    }

    /// Translate the generics and predicates of this item and its parents.
    pub(crate) fn translate_def_generics(
        &mut self,
        span: Span,
        def: &hax::FullDef,
    ) -> Result<(), Error> {
        assert!(self.binding_levels.len() == 0);
        self.binding_levels.push(BindingLevel::new(true));
        self.push_generics_for_def(span, def, false)?;
        self.innermost_binder_mut().params.check_consistency();
        Ok(())
    }

    /// Translate the generics and predicates of this item without its parents.
    pub(crate) fn translate_def_generics_without_parents(
        &mut self,
        span: Span,
        def: &hax::FullDef,
    ) -> Result<(), Error> {
        self.binding_levels.push(BindingLevel::new(true));
        self.push_generics_for_def_without_parents(span, def, true, true)?;
        self.innermost_binder().params.check_consistency();
        Ok(())
    }

    pub(crate) fn into_generics(mut self) -> GenericParams {
        assert!(self.binding_levels.len() == 1);
        self.binding_levels.pop().unwrap().params
    }

    /// Add the generics and predicates of this item and its parents to the current context.
    #[tracing::instrument(skip(self, span))]
    fn push_generics_for_def(
        &mut self,
        span: Span,
        def: &hax::FullDef,
        is_parent: bool,
    ) -> Result<(), Error> {
        use hax::FullDefKind;
        // Add generics from the parent item, recursively (recursivity is important for closures,
        // as they could be nested).
        match &def.kind {
            FullDefKind::AssocTy { .. }
            | FullDefKind::AssocFn { .. }
            | FullDefKind::AssocConst { .. }
            | FullDefKind::AnonConst { .. }
            | FullDefKind::InlineConst { .. }
            | FullDefKind::PromotedConst { .. }
            | FullDefKind::Closure { .. }
            | FullDefKind::Ctor { .. }
            | FullDefKind::Variant { .. } => {
                let parent_def_id = def.parent.as_ref().unwrap();
                let parent_def = self.t_ctx.hax_def(parent_def_id)?;
                self.push_generics_for_def(span, &parent_def, true)?;
            }
            _ => {}
        }
        self.push_generics_for_def_without_parents(span, def, !is_parent, !is_parent)?;
        Ok(())
    }

    /// Add the generics and predicates of this item. This does not include the parent generics;
    /// use `push_generics_for_def` to get the full list.
    fn push_generics_for_def_without_parents(
        &mut self,
        span: Span,
        def: &hax::FullDef,
        include_late_bound: bool,
        include_assoc_ty_clauses: bool,
    ) -> Result<(), Error> {
        use hax::FullDefKind;
        if let Some(param_env) = def.param_env() {
            // Add the generic params.
            self.push_generic_params(&param_env.generics)?;
            // Add the self trait clause.
            match &def.kind {
                FullDefKind::TraitImpl {
                    trait_pred: self_predicate,
                    ..
                }
                | FullDefKind::Trait { self_predicate, .. } => {
                    self.register_trait_decl_id(span, &self_predicate.trait_ref.def_id);
                    let _ = self.translate_trait_predicate(span, self_predicate)?;
                }
                _ => {}
            }
            // Add the predicates.
            let origin = match &def.kind {
                FullDefKind::Struct { .. }
                | FullDefKind::Union { .. }
                | FullDefKind::Enum { .. }
                | FullDefKind::TyAlias { .. }
                | FullDefKind::AssocTy { .. } => PredicateOrigin::WhereClauseOnType,
                FullDefKind::Fn { .. }
                | FullDefKind::AssocFn { .. }
                | FullDefKind::Const { .. }
                | FullDefKind::AssocConst { .. }
                | FullDefKind::AnonConst { .. }
                | FullDefKind::InlineConst { .. }
                | FullDefKind::PromotedConst { .. }
                | FullDefKind::Static { .. } => PredicateOrigin::WhereClauseOnFn,
                FullDefKind::TraitImpl { .. } | FullDefKind::InherentImpl { .. } => {
                    PredicateOrigin::WhereClauseOnImpl
                }
                FullDefKind::Trait { .. } => {
                    let _ = self.register_trait_decl_id(span, &def.def_id);
                    PredicateOrigin::WhereClauseOnTrait
                }
                _ => panic!("Unexpected def: {def:?}"),
            };
            self.register_predicates(
                &param_env.predicates,
                origin.clone(),
                &PredicateLocation::Base,
            )?;
            // Also register implied predicates.
            if let FullDefKind::Trait {
                implied_predicates, ..
            }
            | FullDefKind::AssocTy {
                implied_predicates, ..
            } = &def.kind
            {
                self.register_predicates(implied_predicates, origin, &PredicateLocation::Parent)?;
            }

            if let hax::FullDefKind::Trait { items, .. } = &def.kind
                && include_assoc_ty_clauses
            {
                // Also add the predicates on associated types.
                // FIXME(gat): don't skip GATs.
                // FIXME: don't mix up implied and required predicates.
                for (item, item_def) in items {
                    if let hax::FullDefKind::AssocTy {
                        param_env,
                        implied_predicates,
                        ..
                    } = &item_def.kind
                        && param_env.generics.params.is_empty()
                    {
                        let name = TraitItemName(item.name.clone());
                        self.register_predicates(
                            &implied_predicates,
                            PredicateOrigin::TraitItem(name.clone()),
                            &PredicateLocation::Item(name),
                        )?;
                    }
                }
            }
        }

        // The parameters (and in particular the lifetimes) are split between
        // early bound and late bound parameters. See those blog posts for explanations:
        // https://smallcultfollowing.com/babysteps/blog/2013/10/29/intermingled-parameter-lists/
        // https://smallcultfollowing.com/babysteps/blog/2013/11/04/intermingled-parameter-lists/
        // Note that only lifetimes can be late bound.
        //
        // [TyCtxt.generics_of] gives us the early-bound parameters. We add the late-bound
        // parameters here.
        let signature = match &def.kind {
            hax::FullDefKind::Closure { args, .. } => Some(&args.tupled_sig),
            hax::FullDefKind::Fn { sig, .. } => Some(sig),
            hax::FullDefKind::AssocFn { sig, .. } => Some(sig),
            _ => None,
        };
        if let Some(signature) = signature
            && include_late_bound
        {
            let innermost_binder = self.innermost_binder_mut();
            assert!(innermost_binder.bound_region_vars.is_empty());
            innermost_binder.push_params_from_binder(signature.rebind(()))?;
        }

        Ok(())
    }

    pub(crate) fn push_generic_params(&mut self, generics: &hax::TyGenerics) -> Result<(), Error> {
        for param in &generics.params {
            self.push_generic_param(param)?;
        }
        Ok(())
    }

    pub(crate) fn push_generic_param(&mut self, param: &hax::GenericParamDef) -> Result<(), Error> {
        match &param.kind {
            hax::GenericParamDefKind::Lifetime => {
                let region = hax::EarlyParamRegion {
                    index: param.index,
                    name: param.name.clone(),
                };
                let _ = self.innermost_binder_mut().push_early_region(region);
            }
            hax::GenericParamDefKind::Type { .. } => {
                let _ = self
                    .innermost_binder_mut()
                    .push_type_var(param.index, param.name.clone());
            }
            hax::GenericParamDefKind::Const { ty, .. } => {
                let span = self.def_span(&param.def_id);
                // The type should be primitive, meaning it shouldn't contain variables,
                // non-primitive adts, etc. As a result, we can use an empty context.
                let ty = self.translate_ty(span, ty)?;
                match ty.kind().as_literal() {
                    Some(ty) => self.innermost_binder_mut().push_const_generic_var(
                        param.index,
                        *ty,
                        param.name.clone(),
                    ),
                    None => raise_error!(
                        self,
                        span,
                        "Constant parameters of non-literal type are not supported"
                    ),
                }
            }
        }

        Ok(())
    }
}

impl ItemTransCtx<'_, '_> {
    /// Translate a type definition.
    ///
    /// Note that we translate the types one by one: we don't need to take into
    /// account the fact that some types are mutually recursive at this point
    /// (we will need to take that into account when generating the code in a file).
    #[tracing::instrument(skip(self, item_meta))]
    pub fn translate_type(
        mut self,
        trans_id: TypeDeclId,
        item_meta: ItemMeta,
        def: &hax::FullDef,
    ) -> Result<TypeDecl, Error> {
        let span = item_meta.span;

        // Translate generics and predicates
        self.translate_def_generics(span, def)?;

        // Translate type body
        let kind = match &def.kind {
            _ if item_meta.opacity.is_opaque() => Ok(TypeDeclKind::Opaque),
            hax::FullDefKind::OpaqueTy | hax::FullDefKind::ForeignTy => Ok(TypeDeclKind::Opaque),
            hax::FullDefKind::TyAlias { ty, .. } => {
                // Don't error on missing trait refs.
                self.error_on_impl_expr_error = false;
                // We only translate crate-local type aliases so the `unwrap` is ok.
                let ty = ty.as_ref().unwrap();
                self.translate_ty(span, ty).map(TypeDeclKind::Alias)
            }
            hax::FullDefKind::Struct { def, .. }
            | hax::FullDefKind::Enum { def, .. }
            | hax::FullDefKind::Union { def, .. } => {
                self.translate_adt_def(trans_id, span, &item_meta, def)
            }
            _ => panic!("Unexpected item when translating types: {def:?}"),
        };

        let kind = match kind {
            Ok(kind) => kind,
            Err(err) => TypeDeclKind::Error(err.msg),
        };
        let type_def = TypeDecl {
            def_id: trans_id,
            item_meta,
            generics: self.into_generics(),
            kind,
        };

        Ok(type_def)
    }
}<|MERGE_RESOLUTION|>--- conflicted
+++ resolved
@@ -281,19 +281,6 @@
                 trace!("PlaceHolder");
                 raise_error!(self, span, "Unsupported type: placeholder")
             }
-<<<<<<< HEAD
-            hax::TyKind::Closure(id, hax::ClosureArgs { upvar_tys, .. }) => {
-                trace!("Closure");
-                trace!("fun id: {:?}", id);
-                let fid = self.register_fun_decl_id(span, id);
-                let tys = upvar_tys
-                    .iter()
-                    .map(|ty| self.translate_ty(span, ty))
-                    .try_collect()?;
-                TyKind::Closure(fid, tys)
-            }
-=======
->>>>>>> f6e473ac
             hax::TyKind::Arrow(box sig) => {
                 trace!("Arrow");
                 trace!("bound vars: {:?}", sig.bound_vars);
