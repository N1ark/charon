//! Charon is a tool which compiles Rust projects (by querying their MIR) to
//! an easy-to-use format called LLBC (Low-Level Borrow Calculus), which is
//! basically MIR cleaned up and where the control-flow has been reconstructed.
//! This AST is serialized as JSON files.
//!
//!
//! We structured the project by following the approach used by [rust-clippy](https://github.com/rust-lang/rust-clippy).
//! In order to query the results of the Rustc compiler, we need to implement
//! a driver which calls Rustc while giving it some callbacks.
//! The problem is that finding the proper arguments to call Rustc with can
//! be difficult. For instance, provided the project we want to analyse with
//! Charon has already been built (and in particular its dependencies), it is
//! very difficult to provide the proper `--extern` arguments, indicating
//! where to find the compiled external dependencies. For instance, even if
//! we look in the `target` folder, the compiled depedencies are decorated
//! with a hash, and we don't know where this hash comes from.
//! Computing those arguments is, however, Cargo's responsability. As a
//! consequence, we follow Clippy's approach by piggy-backing on Cargo.  We
//! call Cargo as if we were building the project, but set up the environment
//! variable `RUSTC_WRAPPER` so that Cargo calls `charon-driver` instead of
//! Rustc upon building the target project. More specifically:
//! Cargo will call Rustc to build the dependencies, *then* will call
//! charon-driver with the arguments it would have given to Rustc to build
//! the target project.
//! Upon being called, charon-driver (see `charon_driver`) will simply call
//! Rustc with the arguments it was provided (and a few minor modifications).
//! Also, in order to transmit options from cargo-charon (this file)
//! to charon-driver (`charon-driver`), we serialize those options and store
//! them in a specific environment variable, so that charon-driver can
//! deserialize them later and use them to guide the extraction in the
//! callbacks.
#![feature(register_tool)]
// For when we use charon on itself
#![register_tool(charon)]

use anyhow::Result;
use charon_lib::{
    logger,
    options::{CliOpts, CHARON_ARGS},
};
use clap::Parser;
use cli::{Charon, Cli};
use std::{env, process::ExitStatus};

#[macro_use]
extern crate anyhow;
#[macro_use]
extern crate charon_lib;

mod cli;
mod toml_config;
mod toolchain;

pub fn main() -> Result<()> {
    // Initialize the logger
    logger::initialize_logger();

    // Parse the command-line
    let cli = Cli::parse();
    let exit_status = match cli.command {
        Some(Charon::PrettyPrint(pretty_print)) => {
            let krate = charon_lib::deserialize_llbc(&pretty_print.file)?;
            println!("{krate}");
            ExitStatus::default()
        }
        Some(Charon::Cargo(mut subcmd_cargo)) => {
            let mut options = subcmd_cargo.opts;
            options.cargo_args.append(&mut subcmd_cargo.cargo);
            translate_with_cargo(options)?
        }
        Some(Charon::Rustc(mut subcmd_rustc)) => {
            let mut options = subcmd_rustc.opts;
            options.rustc_args.append(&mut subcmd_rustc.rustc);
            translate_without_cargo(options)?
        }
        // Legacy calling syntax.
        None => {
            let options = cli.opts;
            if let Some(llbc_file) = options.read_llbc {
                let krate = charon_lib::deserialize_llbc(&llbc_file)?;
                println!("{krate}");
                ExitStatus::default()
            } else if options.no_cargo {
                translate_without_cargo(options)?
            } else {
                translate_with_cargo(options)?
            }
        }
    };

    handle_exit_status(exit_status)
}

fn translate_with_cargo(mut options: CliOpts) -> anyhow::Result<ExitStatus> {
    ensure_rustup();
    if let Some(toml) = toml_config::read_toml() {
        options = toml.apply(options);
    }
    options.validate();
    if options.input_file.is_some() {
        panic!("Option `--input` is only available for `charon rustc`");
    }
    let mut cmd = toolchain::in_toolchain("cargo")?;
    cmd.env("RUSTC_WRAPPER", toolchain::driver_path());
    cmd.env("CHARON_USING_CARGO", "1");
    cmd.env_remove("CARGO_PRIMARY_PACKAGE");
    cmd.env(CHARON_ARGS, serde_json::to_string(&options).unwrap());
    cmd.arg("build");
    let is_specified = |arg| {
        let mut iter = options.cargo_args.iter();
        iter.any(|input| input.starts_with(arg))
    };
    if !is_specified("--target") {
        // Make sure the build target is explicitly set. This is needed to detect which crates are
        // proc-macro/build-script in `charon-driver`.
        cmd.arg("--target");
        cmd.arg(&get_rustc_version()?.host);
    }
    if !is_specified("--lib") && options.lib {
        cmd.arg("--lib");
    }
    if !is_specified("--bin") {
        if let Some(bin) = &options.bin {
            cmd.arg("--bin");
            cmd.arg(bin);
        }
    }
    cmd.args(options.cargo_args);
    Ok(cmd
        .spawn()
        .expect("could not run cargo")
        .wait()
        .expect("failed to wait for cargo?"))
}

fn translate_without_cargo(mut options: CliOpts) -> anyhow::Result<ExitStatus> {
    ensure_rustup();
    options.validate();
    if !options.cargo_args.is_empty() {
        bail!("Option `--cargo-arg` is not compatible with `--no-cargo` or `charon rustc`")
    }
    let mut cmd = toolchain::driver_cmd()?;
    let is_specified = |arg| {
        let mut iter = options.rustc_args.iter();
        iter.any(|input| input.starts_with(arg))
    };
    if !is_specified("--target") {
        // Make sure the build target is explicitly set. This is needed to detect which crates are
        // proc-macro/build-script in `charon-driver`.
        cmd.arg("--target");
        cmd.arg(&get_rustc_version()?.host);
    }
    cmd.args(std::mem::take(&mut options.rustc_args));
    cmd.env(CHARON_ARGS, serde_json::to_string(&options).unwrap());
    if let Some(input_file) = &options.input_file {
        cmd.arg(input_file);
    }
    Ok(cmd
        .spawn()
        .expect("could not run charon-driver")
        .wait()
        .expect("failed to wait for charon-driver?"))
}

fn get_rustc_version() -> anyhow::Result<rustc_version::VersionMeta> {
    let cmd = toolchain::driver_cmd()?;
    let rustc_version = rustc_version::VersionMeta::for_command(cmd).unwrap_or_else(|err| {
        panic!("failed to determine underlying rustc version of Charon:\\n{err:?}",)
    });
    Ok(rustc_version)
}

fn ensure_rustup() {
    // FIXME: when using rustup, ensure the toolchain has the right components installed.
    let use_rustup = which::which("rustup").is_ok();
    // This is set by the nix develop environment and the nix builder; in both cases the toolchain
    // is set up in `\$PATH` and the driver should be correctly dynamically linked.
    let correct_toolchain_is_in_path = env::var("CHARON_TOOLCHAIN_IS_IN_PATH").is_ok();

    if !use_rustup && !correct_toolchain_is_in_path {
        panic!(
            "Can't find `rustup`; please install it with your system package manager \\
            or from https://rustup.rs . \\
            If you are using nix, make sure to be in the flake-defined environment \\
            using `nix develop`.",
        )
    }
}

<<<<<<< HEAD
    let rustc_version =
        rustc_version::VersionMeta::for_command(driver_cmd()?).unwrap_or_else(|err| {
            panic!("failed to determine underlying rustc version of Charon:\n{err:?}",)
        });
    let host = &rustc_version.host;

    let exit_status = if let Some(llbc_file) = options.read_llbc {
        let krate = charon_lib::deserialize_llbc(&llbc_file)?;
        println!("{krate}");
        ExitStatus::default()
    } else if options.no_cargo {
        if !options.cargo_args.is_empty() {
            bail!("Option `--cargo-arg` is not compatible with `--no-cargo`")
        }

        // Run just the driver.
        let mut cmd = driver_cmd()?;

        for arg in std::mem::take(&mut options.rustc_args) {
            cmd.arg(arg);
        }

        cmd.env(CHARON_ARGS, serde_json::to_string(&options).unwrap());

        // Make sure the build target is explicitly set. This is needed to detect which crates are
        // proc-macro/build-script in `charon-driver`.
        cmd.arg("--target");
        cmd.arg(host);

        if let Some(input_file) = &options.input_file {
            cmd.arg(input_file);
        }

        cmd.spawn()
            .expect("could not run charon-driver")
            .wait()
            .expect("failed to wait for charon-driver?")
    } else {
        if let Some(toml) = toml_config::read_toml() {
            options = toml.apply(options);
            options.validate();
        }
        let mut cmd = in_toolchain("cargo")?;

        if !options.only_cargo {
            // Tell cargo to use the driver for all the crates in the workspace. There's no option for
            // "run only on the selected crate" so the driver might be called on a crate dependency
            // within the workspace. The driver will detect that case and run rustc normally then.
            cmd.env("RUSTC_WORKSPACE_WRAPPER", driver_path());
            // Tell the driver that we're being called by cargo.
            cmd.env("CHARON_USING_CARGO", "1");
            // Make sure we don't inherit this variable from the outside. Cargo sets this itself.
            cmd.env_remove("CARGO_PRIMARY_PACKAGE");
        }

        cmd.env(CHARON_ARGS, serde_json::to_string(&options).unwrap());

        // Compute the arguments of the command to call cargo
        cmd.arg("build");

        // Make sure the build target is explicitly set. This is needed to detect which crates are
        // proc-macro/build-script in `charon-driver`.
        cmd.arg("--target");
        cmd.arg(host);

        if options.lib {
            cmd.arg("--lib");
        }

        if options.bin.is_some() {
            cmd.arg("--bin");
            cmd.arg(options.bin.as_ref().unwrap().clone());
        }

        for arg in &options.cargo_args {
            cmd.arg(arg);
        }

        cmd.spawn()
            .expect("could not run cargo")
            .wait()
            .expect("failed to wait for cargo?")
    };

=======
fn handle_exit_status(exit_status: ExitStatus) -> Result<()> {
>>>>>>> b5a37f12
    if exit_status.success() {
        Ok(())
    } else {
        let code = exit_status.code().unwrap_or(-1);
        // Rethrow the exit code
        std::process::exit(code);
    }
}<|MERGE_RESOLUTION|>--- conflicted
+++ resolved
@@ -187,94 +187,7 @@
     }
 }
 
-<<<<<<< HEAD
-    let rustc_version =
-        rustc_version::VersionMeta::for_command(driver_cmd()?).unwrap_or_else(|err| {
-            panic!("failed to determine underlying rustc version of Charon:\n{err:?}",)
-        });
-    let host = &rustc_version.host;
-
-    let exit_status = if let Some(llbc_file) = options.read_llbc {
-        let krate = charon_lib::deserialize_llbc(&llbc_file)?;
-        println!("{krate}");
-        ExitStatus::default()
-    } else if options.no_cargo {
-        if !options.cargo_args.is_empty() {
-            bail!("Option `--cargo-arg` is not compatible with `--no-cargo`")
-        }
-
-        // Run just the driver.
-        let mut cmd = driver_cmd()?;
-
-        for arg in std::mem::take(&mut options.rustc_args) {
-            cmd.arg(arg);
-        }
-
-        cmd.env(CHARON_ARGS, serde_json::to_string(&options).unwrap());
-
-        // Make sure the build target is explicitly set. This is needed to detect which crates are
-        // proc-macro/build-script in `charon-driver`.
-        cmd.arg("--target");
-        cmd.arg(host);
-
-        if let Some(input_file) = &options.input_file {
-            cmd.arg(input_file);
-        }
-
-        cmd.spawn()
-            .expect("could not run charon-driver")
-            .wait()
-            .expect("failed to wait for charon-driver?")
-    } else {
-        if let Some(toml) = toml_config::read_toml() {
-            options = toml.apply(options);
-            options.validate();
-        }
-        let mut cmd = in_toolchain("cargo")?;
-
-        if !options.only_cargo {
-            // Tell cargo to use the driver for all the crates in the workspace. There's no option for
-            // "run only on the selected crate" so the driver might be called on a crate dependency
-            // within the workspace. The driver will detect that case and run rustc normally then.
-            cmd.env("RUSTC_WORKSPACE_WRAPPER", driver_path());
-            // Tell the driver that we're being called by cargo.
-            cmd.env("CHARON_USING_CARGO", "1");
-            // Make sure we don't inherit this variable from the outside. Cargo sets this itself.
-            cmd.env_remove("CARGO_PRIMARY_PACKAGE");
-        }
-
-        cmd.env(CHARON_ARGS, serde_json::to_string(&options).unwrap());
-
-        // Compute the arguments of the command to call cargo
-        cmd.arg("build");
-
-        // Make sure the build target is explicitly set. This is needed to detect which crates are
-        // proc-macro/build-script in `charon-driver`.
-        cmd.arg("--target");
-        cmd.arg(host);
-
-        if options.lib {
-            cmd.arg("--lib");
-        }
-
-        if options.bin.is_some() {
-            cmd.arg("--bin");
-            cmd.arg(options.bin.as_ref().unwrap().clone());
-        }
-
-        for arg in &options.cargo_args {
-            cmd.arg(arg);
-        }
-
-        cmd.spawn()
-            .expect("could not run cargo")
-            .wait()
-            .expect("failed to wait for cargo?")
-    };
-
-=======
 fn handle_exit_status(exit_status: ExitStatus) -> Result<()> {
->>>>>>> b5a37f12
     if exit_status.success() {
         Ok(())
     } else {
