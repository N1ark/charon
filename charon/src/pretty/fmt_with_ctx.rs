//! Utilities for pretty-printing (u)llbc.
use crate::{
    common::TAB_INCR,
    formatter::*,
    gast,
    ids::Vector,
    llbc_ast::{self as llbc, *},
    reorder_decls::*,
    ullbc_ast::{self as ullbc, *},
};
use itertools::Itertools;
use std::{
    borrow::Cow,
    fmt::{self, Debug, Display, Write},
};

/// Format the AST type as a string.
pub trait FmtWithCtx<C> {
    fn fmt_with_ctx(&self, ctx: &C) -> String {
        // By default use no tab.
        self.fmt_with_ctx_and_indent("", ctx)
    }

    fn fmt_with_ctx_and_indent(&self, _tab: &str, _ctx: &C) -> String {
        panic!("This type does not know how to be formatted with indent")
    }

    /// Returns a struct that implements `Display`. This allows the following:
    /// ```text
    ///     println!("{}", self.with_ctx(ctx));
    /// ```
    fn with_ctx<'a>(&'a self, ctx: &'a C) -> impl std::fmt::Display + 'a {
        pub struct WithCtx<'a, C, T: ?Sized> {
            val: &'a T,
            ctx: &'a C,
        }

        impl<'a, C, T: ?Sized> std::fmt::Display for WithCtx<'a, C, T>
        where
            T: FmtWithCtx<C>,
        {
            fn fmt(&self, f: &mut std::fmt::Formatter<'_>) -> std::fmt::Result {
                let s = self.val.fmt_with_ctx(self.ctx);
                f.write_str(&s)
            }
        }

        WithCtx { val: self, ctx }
    }
}

impl<C: AstFormatter> FmtWithCtx<C> for AbortKind {
    fn fmt_with_ctx_and_indent(&self, tab: &str, ctx: &C) -> String {
        match self {
            AbortKind::Panic(name) => format!("{tab}panic({})", name.fmt_with_ctx(ctx)),
            AbortKind::UndefinedBehavior => format!("{tab}undefined_behavior"),
        }
    }
}

impl<C: AstFormatter> FmtWithCtx<C> for AnyTransItem<'_> {
    fn fmt_with_ctx(&self, ctx: &C) -> String {
        match self {
            AnyTransItem::Type(d) => d.fmt_with_ctx(ctx),
            AnyTransItem::Fun(d) => d.fmt_with_ctx(ctx),
            AnyTransItem::Global(d) => d.fmt_with_ctx(ctx),
            AnyTransItem::TraitDecl(d) => d.fmt_with_ctx(ctx),
            AnyTransItem::TraitImpl(d) => d.fmt_with_ctx(ctx),
        }
    }
}

impl<C: AstFormatter> FmtWithCtx<C> for Assert {
    fn fmt_with_ctx(&self, ctx: &C) -> String {
        format!(
            "assert({} == {})",
            self.cond.fmt_with_ctx(ctx),
            self.expected,
        )
    }
}

impl<T> Binder<T> {
    /// Format the parameters and contents of this binder and returns the resulting strings. Note:
    /// this assumes the binder fully replaces the existing generics.
    fn fmt_split<'a, C>(&'a self, ctx: &'a C) -> (String, String)
    where
        C: AstFormatter,
        T: FmtWithCtx<<C as PushBinder<'a>>::C>,
    {
        let ctx = &ctx.push_binder(Cow::Borrowed(&self.params));
        (
            self.params.fmt_with_ctx_single_line(ctx),
            self.skip_binder.fmt_with_ctx(ctx),
        )
    }
}

impl<C: AstFormatter> FmtWithCtx<C> for llbc::Block {
    fn fmt_with_ctx(&self, ctx: &C) -> String {
        // By default use a tab.
        self.fmt_with_ctx_and_indent(TAB_INCR, ctx)
    }

    fn fmt_with_ctx_and_indent(&self, tab: &str, ctx: &C) -> String {
        self.statements
            .iter()
            .map(|st| st.fmt_with_ctx_and_indent(tab, ctx))
            .map(|st| format!("{st}\n"))
            .join("")
    }
}

impl<C: AstFormatter> FmtWithCtx<C> for ullbc::BlockData {
    fn fmt_with_ctx_and_indent(&self, tab: &str, ctx: &C) -> String {
        let mut out: Vec<String> = Vec::new();

        // Format the statements
        for statement in &self.statements {
            out.push(format!("{};\n", statement.fmt_with_ctx_and_indent(tab, ctx)).to_string());
        }

        // Format the terminator
        out.push(format!(
            "{};",
            self.terminator.fmt_with_ctx_and_indent(tab, ctx)
        ));

        // Join the strings
        out.join("")
    }
}

impl<C: AstFormatter> FmtWithCtx<C> for gast::Body {
    fn fmt_with_ctx(&self, ctx: &C) -> String {
        match self {
            Body::Unstructured(b) => b.fmt_with_ctx(ctx),
            Body::Structured(b) => b.fmt_with_ctx(ctx),
        }
    }

    fn fmt_with_ctx_and_indent(&self, tab: &str, ctx: &C) -> String {
        match self {
            Body::Unstructured(b) => b.fmt_with_ctx_and_indent(tab, ctx),
            Body::Structured(b) => b.fmt_with_ctx_and_indent(tab, ctx),
        }
    }
}

impl<C: AstFormatter> FmtWithCtx<C> for CastKind {
    fn fmt_with_ctx(&self, ctx: &C) -> String {
        match self {
            CastKind::Scalar(src, tgt) => format!("cast<{src}, {tgt}>"),
            CastKind::FnPtr(src, tgt) | CastKind::RawPtr(src, tgt) => {
                format!("cast<{}, {}>", src.fmt_with_ctx(ctx), tgt.fmt_with_ctx(ctx))
            }
            CastKind::Unsize(src, tgt) => {
                format!(
                    "unsize_cast<{}, {}>",
                    src.fmt_with_ctx(ctx),
                    tgt.fmt_with_ctx(ctx)
                )
            }
            CastKind::Transmute(src, tgt) => {
                format!(
                    "transmute<{}, {}>",
                    src.fmt_with_ctx(ctx),
                    tgt.fmt_with_ctx(ctx)
                )
            }
        }
    }
}

impl<C: AstFormatter> FmtWithCtx<C> for ConstantExpr {
    fn fmt_with_ctx(&self, ctx: &C) -> String {
        self.value.fmt_with_ctx(ctx)
    }
}

impl<C: AstFormatter> FmtWithCtx<C> for ConstGeneric {
    fn fmt_with_ctx(&self, ctx: &C) -> String {
        match self {
            ConstGeneric::Var(id) => ctx.format_object(*id),
            ConstGeneric::Value(v) => v.to_string(),
            ConstGeneric::Global(id) => ctx.format_object(*id),
        }
    }
}

impl<C: AstFormatter> FmtWithCtx<C> for ConstGenericVar {
    fn fmt_with_ctx(&self, ctx: &C) -> String {
        let ty = self.ty.fmt_with_ctx(ctx);
        format!("const {} : {}", self.name, ty)
    }
}

impl<C: AstFormatter> FmtWithCtx<C> for DeclarationGroup {
    fn fmt_with_ctx(&self, ctx: &C) -> String {
        use DeclarationGroup::*;
        match self {
            Type(g) => format!("Type decls group: {}", g.fmt_with_ctx(ctx)),
            Fun(g) => format!("Fun decls group: {}", g.fmt_with_ctx(ctx)),
            Global(g) => format!("Global decls group: {}", g.fmt_with_ctx(ctx)),
            TraitDecl(g) => format!("Trait decls group: {}", g.fmt_with_ctx(ctx)),
            TraitImpl(g) => format!("Trait impls group: {}", g.fmt_with_ctx(ctx)),
            Mixed(g) => format!("Mixed group: {}", g.fmt_with_ctx(ctx)),
        }
    }
}

impl<C: AstFormatter> FmtWithCtx<C> for ExistentialPredicate {
    fn fmt_with_ctx(&self, _ctx: &C) -> String {
        format!("exists(TODO)")
    }
}

impl<C: AstFormatter> FmtWithCtx<C> for Field {
    fn fmt_with_ctx(&self, ctx: &C) -> String {
        match &self.name {
            Some(name) => format!("{}: {}", name, self.ty.fmt_with_ctx(ctx)),
            None => self.ty.fmt_with_ctx(ctx),
        }
    }
}

impl<C: AstFormatter> FmtWithCtx<C> for FnOperand {
    fn fmt_with_ctx(&self, ctx: &C) -> String {
        match self {
            FnOperand::Regular(func) => func.fmt_with_ctx(ctx),
            FnOperand::Move(p) => format!("(move {})", p.fmt_with_ctx(ctx)),
        }
    }
}

impl<C: AstFormatter> FmtWithCtx<C> for FnPtr {
    fn fmt_with_ctx(&self, ctx: &C) -> String {
        let generics = self.generics.fmt_with_ctx(ctx);
        let f = match &self.func {
            FunIdOrTraitMethodRef::Fun(FunId::Regular(def_id)) => {
                format!("{}", ctx.format_object(*def_id),)
            }
            FunIdOrTraitMethodRef::Fun(FunId::Builtin(builtin)) => {
                format!("@{}", builtin)
            }
            FunIdOrTraitMethodRef::Trait(trait_ref, method_id, _) => {
                format!("{}::{}", trait_ref.fmt_with_ctx(ctx), &method_id.0)
            }
        };
        format!("{}{}", f, generics)
    }
}

impl<C: AstFormatter> FmtWithCtx<C> for FunSig {
    fn fmt_with_ctx(&self, ctx: &C) -> String {
        let ctx = &ctx.set_generics(&self.generics);

        // Unsafe keyword
        let unsafe_kw = if self.is_unsafe {
            "unsafe ".to_string()
        } else {
            "".to_string()
        };

        // Generic parameters
        let (params, clauses) = self.generics.fmt_with_ctx_with_trait_clauses(ctx, "");

        // Arguments
        let mut args: Vec<String> = Vec::new();
        for ty in &self.inputs {
            args.push(ty.fmt_with_ctx(ctx).to_string());
        }
        let args = args.join(", ");

        // Return type
        let ret_ty = &self.output;
        let ret_ty = if ret_ty.is_unit() {
            "".to_string()
        } else {
            format!(" -> {}", ret_ty.fmt_with_ctx(ctx))
        };

        // Put everything together
        format!("{unsafe_kw}fn{params}({args}){ret_ty}{clauses}",)
    }
}

impl<Id: Copy, C: AstFormatter + Formatter<Id>> FmtWithCtx<C> for GDeclarationGroup<Id> {
    fn fmt_with_ctx(&self, ctx: &C) -> String {
        use GDeclarationGroup::*;
        match self {
            NonRec(id) => format!("Non rec: {}", ctx.format_object(*id)),
            Rec(ids) => {
                let ids = ids
                    .iter()
                    .map(|id| ctx.format_object(*id))
                    .collect::<Vec<String>>()
                    .join(", ");
                format!("Rec: {}", ids)
            }
        }
    }
}

impl GenericArgs {
    pub(crate) fn fmt_with_ctx_no_brackets<C>(&self, ctx: &C) -> String
    where
        C: AstFormatter,
    {
        assert!(self.trait_refs.is_empty());
        let mut params = Vec::new();
        let GenericArgs {
            regions,
            types,
            const_generics,
            trait_refs: _,
            target: _,
        } = self;
        for x in regions {
            params.push(x.fmt_with_ctx(ctx));
        }
        for x in types {
            params.push(x.fmt_with_ctx(ctx));
        }
        for x in const_generics {
            params.push(x.fmt_with_ctx(ctx));
        }
        params.join(", ")
    }

    pub fn fmt_with_ctx_split_trait_refs<C>(&self, ctx: &C) -> String
    where
        C: AstFormatter,
    {
        let mut params = Vec::new();
        let GenericArgs {
            regions,
            types,
            const_generics,
            trait_refs,
            target: _,
        } = self;
        for x in regions {
            params.push(x.fmt_with_ctx(ctx));
        }
        for x in types {
            params.push(x.fmt_with_ctx(ctx));
        }
        for x in const_generics {
            params.push(x.fmt_with_ctx(ctx));
        }
        let params = if params.is_empty() {
            "".to_string()
        } else {
            format!("<{}>", params.join(", "))
        };

        let mut clauses = Vec::new();
        for x in trait_refs {
            clauses.push(x.fmt_with_ctx(ctx));
        }
        let clauses = if clauses.is_empty() {
            "".to_string()
        } else {
            format!("[{}]", clauses.join(", "))
        };
        format!("{params}{clauses}")
    }
}

impl<C: AstFormatter> FmtWithCtx<C> for GenericArgs {
    fn fmt_with_ctx(&self, ctx: &C) -> String {
        self.fmt_with_ctx_split_trait_refs(ctx)
    }
}

impl GenericParams {
    fn format_params<'a, C>(&'a self, ctx: &'a C) -> impl Iterator<Item = String> + use<'a, C>
    where
        C: AstFormatter,
    {
        let regions = self.regions.iter().map(|x| x.fmt_with_ctx(ctx));
        let types = self.types.iter().map(|x| x.fmt_with_ctx(ctx));
        let const_generics = self.const_generics.iter().map(|x| x.fmt_with_ctx(ctx));
        regions.chain(types).chain(const_generics)
    }

    fn format_clauses<'a, C>(&'a self, ctx: &'a C) -> impl Iterator<Item = String> + use<'a, C>
    where
        C: AstFormatter,
    {
        let trait_clauses = self.trait_clauses.iter().map(|x| x.fmt_with_ctx(ctx));
        let types_outlive = self.types_outlive.iter().map(|x| x.fmt_as_for(ctx));
        let regions_outlive = self.regions_outlive.iter().map(|x| x.fmt_as_for(ctx));
        let type_constraints = self
            .trait_type_constraints
            .iter()
            .map(|x| x.fmt_as_for(ctx));
        trait_clauses
            .chain(types_outlive)
            .chain(regions_outlive)
            .chain(type_constraints)
    }

    pub fn fmt_with_ctx_with_trait_clauses<C>(&self, ctx: &C, tab: &str) -> (String, String)
    where
        C: AstFormatter,
    {
        let params = self.format_params(ctx).join(", ");
        let params = if params.is_empty() {
            String::new()
        } else {
            format!("<{}>", params)
        };
        let clauses = self
            .format_clauses(ctx)
            .map(|x| format!("\n{tab}{TAB_INCR}{x},"))
            .join("");
        let clauses = if clauses.is_empty() {
            String::new()
        } else {
            format!("\n{tab}where{clauses}")
        };
        (params, clauses)
    }

    pub fn fmt_with_ctx_single_line<C>(&self, ctx: &C) -> String
    where
        C: AstFormatter,
    {
        let params = self
            .format_params(ctx)
            .chain(self.format_clauses(ctx))
            .join(", ");
        if params.is_empty() {
            String::new()
        } else {
            format!("<{}>", params)
        }
    }
}

impl<T, C> FmtWithCtx<C> for GExprBody<T>
where
    C: for<'a> SetLocals<'a>,
    for<'a> <C as SetLocals<'a>>::C: AstFormatter,
    for<'a, 'b> <C as SetLocals<'a>>::C: AstFormatter + Formatter<&'b T>,
{
    fn fmt_with_ctx(&self, ctx: &C) -> String {
        // By default use a tab.
        self.fmt_with_ctx_and_indent(TAB_INCR, ctx)
    }

    fn fmt_with_ctx_and_indent(&self, tab: &str, ctx: &C) -> String {
        // Update the context
        let ctx = &ctx.set_locals(&self.locals);

        // Format the local variables
        let mut locals: Vec<String> = Vec::new();
        for v in &self.locals.vars {
            let index = v.index.index();
            let comment = if index == 0 {
                "// return".to_string()
            } else if index <= self.locals.arg_count {
                format!("// arg #{index}").to_string()
            } else {
                match &v.name {
                    Some(_) => "// local".to_string(),
                    None => "// anonymous local".to_string(),
                }
            };

            let var_id = v.index.to_pretty_string();
            let var_name = match &v.name {
                Some(name) => format!("{name}{var_id}"),
                None => var_id,
            };

            locals.push(
                format!(
                    "{tab}let {var_name}: {}; {comment}\n",
                    v.ty.fmt_with_ctx(ctx),
                )
                .to_string(),
            );
        }

        let mut locals = locals.join("");
        locals.push('\n');

        // Format the body blocks - TODO: we don't take the indentation
        // into account, here
        let body = ctx.format_object(&self.body);

        // Put everything together
        let mut out = locals;
        out.push_str(&body);
        out
    }
}

impl<C> FmtWithCtx<C> for FunDecl
where
    C: AstFormatter,
    // For the signature
    C: for<'a> SetGenerics<'a>,
    for<'a> <C as SetGenerics<'a>>::C: AstFormatter,
    // For the body
    for<'a, 'b> <C as SetGenerics<'a>>::C: SetLocals<'b>,
    for<'a, 'b> <<C as SetGenerics<'a>>::C as SetLocals<'b>>::C: AstFormatter,
{
    fn fmt_with_ctx_and_indent(&self, tab: &str, ctx: &C) -> String {
        let keyword = if self.signature.is_unsafe {
            "unsafe fn"
        } else {
            "fn"
        };
        let intro = self.item_meta.fmt_item_intro(ctx, tab, keyword);

        // Update the context
        let ctx = &ctx.set_generics(&self.signature.generics);

        // Generic parameters
        let (params, preds) = self
            .signature
            .generics
            .fmt_with_ctx_with_trait_clauses(ctx, tab);

        // Arguments
        let mut args: Vec<String> = Vec::new();
        for i in 0..self.signature.inputs.len() {
            // The input variables start at index 1
            let id = VarId::new(i + 1);
            let arg_ty = &self.signature.inputs.get(i).unwrap();
            args.push(
                format!("{}: {}", id.to_pretty_string(), arg_ty.fmt_with_ctx(ctx)).to_string(),
            );
        }
        let args = args.join(", ");

        // Return type
        let ret_ty = &self.signature.output;
        let ret_ty = if ret_ty.is_unit() {
            "".to_string()
        } else {
            format!(" -> {}", ret_ty.fmt_with_ctx(ctx))
        };

        // Body
        let body = match &self.body {
            Ok(body) => {
                let body = body.fmt_with_ctx(ctx);
                format!("\n{tab}{{\n{body}{tab}}}")
            }
            Err(Opaque) => String::new(),
        };

        // Put everything together
        format!("{intro}{params}({args}){ret_ty}{preds}{body}",)
    }
}

impl<C: AstFormatter> FmtWithCtx<C> for FunDeclRef {
    fn fmt_with_ctx(&self, ctx: &C) -> String {
        let id = ctx.format_object(self.id);
        let generics = self.generics.fmt_with_ctx(ctx);
        format!("{id}{generics}")
    }
}

impl<C> FmtWithCtx<C> for GlobalDecl
where
    C: AstFormatter,
    C: for<'a> SetLocals<'a>,
    for<'a> <C as SetGenerics<'a>>::C: AstFormatter,
    for<'a, 'b> <<C as SetGenerics<'a>>::C as SetLocals<'b>>::C: AstFormatter,
    for<'a, 'b, 'c> <<C as SetGenerics<'a>>::C as SetLocals<'b>>::C: AstFormatter,
{
    fn fmt_with_ctx_and_indent(&self, tab: &str, ctx: &C) -> String {
        let intro = self.item_meta.fmt_item_intro(ctx, tab, "global");

        // Update the context with the generics
        let ctx = &ctx.set_generics(&self.generics);

        // Translate the parameters and the trait clauses
        let (params, preds) = self.generics.fmt_with_ctx_with_trait_clauses(ctx, "  ");
        // Type
        let ty = self.ty.fmt_with_ctx(ctx);
        // Predicates
        let eq_space = if !self.generics.has_predicates() {
            " ".to_string()
        } else {
            "\n ".to_string()
        };

        // Decl name
        let initializer = ctx.format_object(self.init);

        // Put everything together
        format!("{intro}{params}: {ty}{preds}{eq_space}= {initializer}()")
    }
}

impl<C: AstFormatter> FmtWithCtx<C> for GlobalDeclRef {
    fn fmt_with_ctx(&self, ctx: &C) -> String {
        let id = ctx.format_object(self.id);
        let generics = self.generics.fmt_with_ctx(ctx);
        format!("{id}{generics}")
    }
}

impl<C: AstFormatter> FmtWithCtx<C> for ImplElem {
    fn fmt_with_ctx(&self, ctx: &C) -> String {
        ctx.format_object(self)
    }
}

impl ItemMeta {
    /// Format the start of an item definition, up to the name.
    pub fn fmt_item_intro<C>(&self, ctx: &C, tab: &str, keyword: &str) -> String
    where
        C: AstFormatter,
    {
        let name = self.name.fmt_with_ctx(ctx);
        let vis = if self.attr_info.public { "pub " } else { "" };
        let lang_item = self
            .lang_item
            .as_ref()
            .map(|id| format!("{tab}#[lang_item(\"{id}\")]\n"))
            .unwrap_or_default();
        format!("{lang_item}{tab}{vis}{keyword} {name}")
    }
}

impl<C: AstFormatter> FmtWithCtx<C> for LiteralTy {
    fn fmt_with_ctx(&self, _ctx: &C) -> String {
        match self {
            LiteralTy::Integer(ty) => ty.to_string(),
            LiteralTy::Float(ty) => ty.to_string(),
            LiteralTy::Char => "char".to_owned(),
            LiteralTy::Bool => "bool".to_owned(),
        }
    }
}

impl<C: AstFormatter> FmtWithCtx<C> for Name {
    fn fmt_with_ctx(&self, ctx: &C) -> String {
        let name = self
            .name
            .iter()
            .map(|x| x.fmt_with_ctx(ctx))
            .collect::<Vec<String>>();
        name.join("::")
    }
}

impl<C: AstFormatter> FmtWithCtx<C> for NullOp {
    fn fmt_with_ctx(&self, _ctx: &C) -> String {
        match self {
            NullOp::SizeOf => "size_of".to_string(),
            NullOp::AlignOf => "align_of".to_string(),
            NullOp::OffsetOf(_) => "offset_of(?)".to_string(),
            NullOp::UbChecks => "ub_checks".to_string(),
        }
    }
}

impl<C: AstFormatter> FmtWithCtx<C> for Operand {
    fn fmt_with_ctx(&self, ctx: &C) -> String {
        match self {
            Operand::Copy(p) => format!("copy ({})", p.fmt_with_ctx(ctx)),
            Operand::Move(p) => format!("move ({})", p.fmt_with_ctx(ctx)),
            Operand::Const(c) => format!("const ({})", c.fmt_with_ctx(ctx)),
        }
    }
}

impl<C: AstFormatter, T, U> FmtWithCtx<C> for OutlivesPred<T, U>
where
    T: FmtWithCtx<C>,
    U: FmtWithCtx<C>,
{
    fn fmt_with_ctx(&self, ctx: &C) -> String {
        format!(
            "{} : {}",
            self.0.fmt_with_ctx(ctx),
            self.1.fmt_with_ctx(ctx)
        )
    }
}

impl<C: AstFormatter> FmtWithCtx<C> for PathElem {
    fn fmt_with_ctx(&self, ctx: &C) -> String {
        match self {
            PathElem::Ident(s, d) => {
                let d = if d.is_zero() {
                    "".to_string()
                } else {
                    format!("#{}", d)
                };
                format!("{s}{d}")
            }
            PathElem::Impl(impl_elem, d) => {
                let impl_elem = impl_elem.fmt_with_ctx(ctx);
                let d = if d.is_zero() {
                    "".to_string()
                } else {
                    format!("#{}", d)
                };
                format!("{impl_elem}{d}")
            }
        }
    }
}

impl<C: AstFormatter> FmtWithCtx<C> for Place {
    fn fmt_with_ctx(&self, ctx: &C) -> String {
        match &self.kind {
            PlaceKind::Base(var_id) => ctx.format_object(*var_id),
            PlaceKind::Projection(subplace, projection) => {
                let sub = subplace.fmt_with_ctx(ctx);
                match projection {
                    ProjectionElem::Deref => {
                        format!("*({sub})")
                    }
                    ProjectionElem::Field(proj_kind, field_id) => match proj_kind {
                        FieldProjKind::Adt(adt_id, opt_variant_id) => {
                            let field_name =
                                ctx.format_object((*adt_id, *opt_variant_id, *field_id));
                            let downcast = match opt_variant_id {
                                None => "".to_string(),
                                Some(variant_id) => format!(" as variant @{variant_id}"),
                            };
                            format!("({sub}{downcast}).{field_name}")
                        }
                        FieldProjKind::Tuple(_) => {
                            format!("({sub}).{field_id}")
                        }
                        FieldProjKind::ClosureState => {
                            format!("({sub}).@closure_state_field_{field_id}")
                        }
                    },
                    ProjectionElem::Index {
                        offset,
                        from_end: true,
                        ..
                    } => format!("({sub})[-{}]", offset.fmt_with_ctx(ctx)),
                    ProjectionElem::Index {
                        offset,
                        from_end: false,
                        ..
                    } => format!("({sub})[{}]", offset.fmt_with_ctx(ctx)),
                    ProjectionElem::Subslice {
                        from,
                        to,
                        from_end: true,
                        ..
                    } => format!(
                        "({sub})[{}..-{}]",
                        from.fmt_with_ctx(ctx),
                        to.fmt_with_ctx(ctx)
                    ),
                    ProjectionElem::Subslice {
                        from,
                        to,
                        from_end: false,
                        ..
                    } => format!(
                        "({sub})[{}..{}]",
                        from.fmt_with_ctx(ctx),
                        to.fmt_with_ctx(ctx)
                    ),
                }
            }
        }
    }
}

impl<C: AstFormatter> FmtWithCtx<C> for PolyTraitDeclRef {
    fn fmt_with_ctx(&self, ctx: &C) -> String {
        self.fmt_as_for(ctx)
    }
}

impl<C: AstFormatter> FmtWithCtx<C> for RawConstantExpr {
    fn fmt_with_ctx(&self, ctx: &C) -> String {
        match self {
            RawConstantExpr::Literal(c) => c.to_string(),
            RawConstantExpr::Adt(variant_id, values) => {
                // It is a bit annoying: in order to properly format the value,
                // we need the type (which contains the type def id).
                // Anyway, the printing utilities are mostly for debugging.
                let variant_id = match variant_id {
                    Some(id) => format!("Some({id})"),
                    None => "None".to_string(),
                };
                let values: Vec<String> = values.iter().map(|v| v.fmt_with_ctx(ctx)).collect();
                format!("ConstAdt {} [{}]", variant_id, values.join(", "))
            }
            RawConstantExpr::Array(values) => {
                let values = values.iter().map(|v| v.fmt_with_ctx(ctx)).format(", ");
                format!("[{}]", values)
            }
            RawConstantExpr::Global(global_ref) => global_ref.fmt_with_ctx(ctx),
            RawConstantExpr::TraitConst(trait_ref, name) => {
                format!("{}::{name}", trait_ref.fmt_with_ctx(ctx),)
            }
            RawConstantExpr::Ref(cv) => {
                format!("&{}", cv.fmt_with_ctx(ctx))
            }
            RawConstantExpr::MutPtr(cv) => {
                format!("&raw mut {}", cv.fmt_with_ctx(ctx))
            }
            RawConstantExpr::Var(id) => format!("{}", ctx.format_object(*id)),
            RawConstantExpr::FnPtr(f) => {
                format!("{}", f.fmt_with_ctx(ctx))
            }
            RawConstantExpr::RawMemory(bytes) => format!("RawMemory({bytes:?})"),
        }
    }
}

impl<C: AstFormatter> FmtWithCtx<C> for Region {
    fn fmt_with_ctx(&self, ctx: &C) -> String {
        match self {
            Region::Static => "'static".to_string(),
            Region::Var(var) => ctx.format_object(*var),
            Region::Erased => "'_".to_string(),
        }
    }
}

impl Region {
    pub fn fmt_without_ctx(&self) -> String {
        match self {
            Region::Static => "'static".to_string(),
            Region::Var(var) => format!("'_{var}"),
            Region::Erased => "'_".to_string(),
        }
    }
}

impl<T> RegionBinder<T> {
    /// Format the parameters and contents of this binder and returns the resulting strings.
    fn fmt_split<'a, C>(&'a self, ctx: &'a C) -> (String, String)
    where
        C: AstFormatter,
        T: FmtWithCtx<<C as PushBinder<'a>>::C>,
    {
        let ctx = &ctx.push_bound_regions(&self.regions);
        (
            self.regions.iter().map(|r| ctx.format_object(r)).join(", "),
            self.skip_binder.fmt_with_ctx(ctx),
        )
    }

    /// Formats the binder as `for<params> value`.
    fn fmt_as_for<'a, C>(&'a self, ctx: &'a C) -> String
    where
        C: AstFormatter,
        T: FmtWithCtx<<C as PushBinder<'a>>::C>,
    {
        let (regions, value) = self.fmt_split(ctx);
        let regions = if regions.is_empty() {
            "".to_string()
        } else {
            format!("for<{regions}> ",)
        };
        format!("{regions}{value}",)
    }
}

impl<C: AstFormatter> FmtWithCtx<C> for RegionVar {
    fn fmt_with_ctx(&self, ctx: &C) -> String {
        ctx.format_object(self)
    }
}

impl<C: AstFormatter> FmtWithCtx<C> for Rvalue {
    fn fmt_with_ctx(&self, ctx: &C) -> String {
        match self {
            Rvalue::Use(x) => x.fmt_with_ctx(ctx),
            Rvalue::Ref(place, borrow_kind) => {
                let borrow_kind = match borrow_kind {
                    BorrowKind::Shared => "&",
                    BorrowKind::Mut => "&mut ",
                    BorrowKind::TwoPhaseMut => "&two-phase-mut ",
                    BorrowKind::UniqueImmutable => "&uniq ",
                    BorrowKind::Shallow => "&shallow ",
                };
                format!("{borrow_kind}{}", place.fmt_with_ctx(ctx))
            }
            Rvalue::RawPtr(place, mutability) => {
                let ptr_kind = match mutability {
                    RefKind::Shared => "&raw const ",
                    RefKind::Mut => "&raw mut ",
                };
                format!("{ptr_kind}{}", place.fmt_with_ctx(ctx))
            }

            Rvalue::BinaryOp(binop, x, y) => {
                format!("{} {} {}", x.fmt_with_ctx(ctx), binop, y.fmt_with_ctx(ctx))
            }
            Rvalue::UnaryOp(unop, x) => {
                format!("{}({})", unop.fmt_with_ctx(ctx), x.fmt_with_ctx(ctx))
            }
            Rvalue::NullaryOp(op, ty) => {
                format!("{}<{}>", op.fmt_with_ctx(ctx), ty.fmt_with_ctx(ctx))
            }
            Rvalue::Discriminant(p, _) => {
                format!("@discriminant({})", p.fmt_with_ctx(ctx),)
            }
            Rvalue::Aggregate(kind, ops) => {
                let ops_s: Vec<String> = ops.iter().map(|op| op.fmt_with_ctx(ctx)).collect();
                match kind {
                    AggregateKind::Adt(def_id, variant_id, field_id, _) => {
                        match def_id {
                            TypeId::Tuple => format!("({})", ops_s.join(", ")),
                            TypeId::Builtin(_) => unreachable!(),
                            TypeId::Adt(def_id) => {
                                // Format every field
                                let mut fields = vec![];
                                for (i, op) in ops.iter().enumerate() {
                                    let field_id = match *field_id {
                                        None => FieldId::new(i),
                                        Some(field_id) => {
                                            assert_eq!(i, 0); // there should be only one operand
                                            field_id
                                        }
                                    };
                                    let field_name =
                                        ctx.format_object((*def_id, *variant_id, field_id));
                                    fields.push(format!(
                                        "{}: {}",
                                        field_name,
                                        op.fmt_with_ctx(ctx)
                                    ));
                                }

                                let variant = match variant_id {
                                    None => ctx.format_object(*def_id),
                                    Some(variant_id) => ctx.format_object((*def_id, *variant_id)),
                                };
                                format!("{} {{ {} }}", variant, fields.join(", "))
                            }
                        }
                    }
                    AggregateKind::Array(..) => {
                        format!("[{}]", ops_s.join(", "))
                    }
                    AggregateKind::Closure(fn_id, generics) => {
                        format!(
                            "{{{}{}}} {{{}}}",
                            ctx.format_object(*fn_id),
                            generics.fmt_with_ctx(ctx),
                            ops_s.join(", ")
                        )
                    }
                }
            }
            Rvalue::Global(global_ref) => global_ref.fmt_with_ctx(ctx),
            Rvalue::GlobalRef(global_ref, RefKind::Shared) => {
                format!("&{}", global_ref.fmt_with_ctx(ctx))
            }
            Rvalue::GlobalRef(global_ref, RefKind::Mut) => {
                format!("&raw mut {}", global_ref.fmt_with_ctx(ctx))
            }
            Rvalue::Len(place, ..) => format!("len({})", place.fmt_with_ctx(ctx)),
            Rvalue::Repeat(op, _ty, cg) => {
                format!("[{}; {}]", op.fmt_with_ctx(ctx), cg.fmt_with_ctx(ctx))
            }
            Rvalue::ShallowInitBox(op, ty) => {
                format!(
                    "shallow_init_box::<{}>({})",
                    ty.fmt_with_ctx(ctx),
                    op.fmt_with_ctx(ctx)
                )
            }
        }
    }
}

impl<C: AstFormatter> FmtWithCtx<C> for ullbc::Statement {
    fn fmt_with_ctx(&self, ctx: &C) -> String {
        // By default use a tab.
        self.fmt_with_ctx_and_indent(TAB_INCR, ctx)
    }

    fn fmt_with_ctx_and_indent(&self, tab: &str, ctx: &C) -> String {
        use ullbc::RawStatement;
        let mut out = String::new();
        for line in &self.comments_before {
            let _ = writeln!(&mut out, "{tab}// {line}");
        }
        let _ = match &self.content {
            RawStatement::Assign(place, rvalue) => write!(
                &mut out,
                "{tab}{} := {}",
                place.fmt_with_ctx(ctx),
                rvalue.fmt_with_ctx(ctx),
            ),
            RawStatement::Call(call) => {
                let (call_s, _) = fmt_call(ctx, call);
                write!(&mut out, "{tab}{} := {call_s}", call.dest.fmt_with_ctx(ctx))
            }
            RawStatement::FakeRead(place) => {
                write!(&mut out, "{tab}@fake_read({})", place.fmt_with_ctx(ctx))
            }
            RawStatement::SetDiscriminant(place, variant_id) => write!(
                &mut out,
                "{tab}@discriminant({}) := {}",
                place.fmt_with_ctx(ctx),
                variant_id
            ),
            RawStatement::StorageDead(vid) => {
                write!(&mut out, "{tab}@storage_dead({})", vid.to_pretty_string())
            }
            RawStatement::Deinit(place) => {
                write!(&mut out, "{tab}@deinit({})", place.fmt_with_ctx(ctx))
            }
            RawStatement::Drop(place) => {
                write!(&mut out, "{tab}drop {}", place.fmt_with_ctx(ctx))
            }
            RawStatement::Assert(assert) => write!(&mut out, "{tab}{}", assert.fmt_with_ctx(ctx)),
            RawStatement::Nop => write!(&mut out, "{tab}nop"),
            RawStatement::Error(s) => write!(&mut out, "{tab}@Error({})", s),
        };
        out
    }
}

impl<C: AstFormatter> FmtWithCtx<C> for llbc::Statement {
    fn fmt_with_ctx(&self, ctx: &C) -> String {
        // By default use a tab.
        self.fmt_with_ctx_and_indent(TAB_INCR, ctx)
    }

    fn fmt_with_ctx_and_indent(&self, tab: &str, ctx: &C) -> String {
        use llbc::RawStatement;
        let mut out = String::new();
        for line in &self.comments_before {
            let _ = writeln!(&mut out, "{tab}// {line}");
        }
        let _ = match &self.content {
            RawStatement::Assign(place, rvalue) => write!(
                &mut out,
                "{}{} := {}",
                tab,
                place.fmt_with_ctx(ctx),
                rvalue.fmt_with_ctx(ctx),
            ),
            RawStatement::FakeRead(place) => {
                write!(&mut out, "{}@fake_read({})", tab, place.fmt_with_ctx(ctx))
            }
            RawStatement::SetDiscriminant(place, variant_id) => write!(
                &mut out,
                "{}@discriminant({}) := {}",
                tab,
                place.fmt_with_ctx(ctx),
                variant_id
            ),
            RawStatement::Drop(place) => {
                write!(&mut out, "{}drop {}", tab, place.fmt_with_ctx(ctx))
            }
            RawStatement::Assert(assert) => {
                write!(&mut out, "{}{}", tab, assert.fmt_with_ctx(ctx),)
            }
            RawStatement::Call(call) => {
                let (call_s, _) = fmt_call(ctx, call);
                write!(&mut out, "{tab}{} := {call_s}", call.dest.fmt_with_ctx(ctx),)
            }
            RawStatement::Abort(kind) => {
                write!(&mut out, "{}", kind.fmt_with_ctx_and_indent(tab, ctx))
            }
            RawStatement::Return => write!(&mut out, "{tab}return"),
            RawStatement::Break(index) => write!(&mut out, "{tab}break {index}"),
            RawStatement::Continue(index) => write!(&mut out, "{tab}continue {index}"),
            RawStatement::Nop => write!(&mut out, "{tab}nop"),
            RawStatement::Switch(switch) => match switch {
                Switch::If(discr, true_st, false_st) => {
                    let inner_tab = format!("{tab}{TAB_INCR}");
                    write!(
                        &mut out,
                        "{tab}if {} {{\n{}{tab}}}\n{tab}else {{\n{}{tab}}}",
                        discr.fmt_with_ctx(ctx),
                        true_st.fmt_with_ctx_and_indent(&inner_tab, ctx),
                        false_st.fmt_with_ctx_and_indent(&inner_tab, ctx),
                    )
                }
                Switch::SwitchInt(discr, _ty, maps, otherwise) => {
                    let inner_tab1 = format!("{tab}{TAB_INCR}");
                    let inner_tab2 = format!("{inner_tab1}{TAB_INCR}");
                    let mut maps: Vec<String> = maps
                        .iter()
                        .map(|(pvl, st)| {
                            // Note that there may be several pattern values
                            let pvl: Vec<String> = pvl.iter().map(|v| v.to_string()).collect();
                            format!(
                                "{inner_tab1}{} => {{\n{}{inner_tab1}}},\n",
                                pvl.join(" | "),
                                st.fmt_with_ctx_and_indent(&inner_tab2, ctx),
                            )
                        })
                        .collect();
                    maps.push(format!(
                        "{inner_tab1}_ => {{\n{}{inner_tab1}}},\n",
                        otherwise.fmt_with_ctx_and_indent(&inner_tab2, ctx),
                    ));

                    write!(
                        &mut out,
                        "{tab}switch {} {{\n{}{tab}}}",
                        discr.fmt_with_ctx(ctx),
                        maps.iter().format(""),
                    )
                }
                Switch::Match(discr, maps, otherwise) => {
                    let inner_tab1 = format!("{tab}{TAB_INCR}");
                    let inner_tab2 = format!("{inner_tab1}{TAB_INCR}");
                    let mut maps: Vec<String> = maps
                        .iter()
                        .map(|(pvl, st)| {
                            // Note that there may be several pattern values
                            let pvl: Vec<String> = pvl.iter().map(|v| v.to_string()).collect();
                            format!(
                                "{inner_tab1}{} => {{\n{}{inner_tab1}}},\n",
                                pvl.join(" | "),
                                st.fmt_with_ctx_and_indent(&inner_tab2, ctx),
                            )
                        })
                        .collect();
                    if let Some(otherwise) = otherwise {
                        maps.push(format!(
                            "{inner_tab1}_ => {{\n{}{inner_tab1}}},\n",
                            otherwise.fmt_with_ctx_and_indent(&inner_tab2, ctx),
                        ));
                    };

                    write!(
                        &mut out,
                        "{tab}match {} {{\n{}{tab}}}",
                        discr.fmt_with_ctx(ctx),
                        maps.iter().format(""),
                    )
                }
            },
            RawStatement::Loop(body) => {
                let inner_tab = format!("{tab}{TAB_INCR}");
                write!(
                    &mut out,
                    "{tab}loop {{\n{}{tab}}}",
                    body.fmt_with_ctx_and_indent(&inner_tab, ctx),
                )
            }
            RawStatement::Error(s) => write!(&mut out, "{tab}@ERROR({})", s),
        };
        out
    }
}

impl<C: AstFormatter> FmtWithCtx<C> for Terminator {
    fn fmt_with_ctx(&self, ctx: &C) -> String {
        // By default use a tab.
        self.fmt_with_ctx_and_indent(TAB_INCR, ctx)
    }

    fn fmt_with_ctx_and_indent(&self, tab: &str, ctx: &C) -> String {
        let mut out = String::new();
        for line in &self.comments_before {
            let _ = writeln!(&mut out, "{tab}// {line}");
        }
        let _ = match &self.content {
            RawTerminator::Goto { target } => write!(&mut out, "{tab}goto bb{target}"),
            RawTerminator::Switch { discr, targets } => match targets {
                SwitchTargets::If(true_block, false_block) => write!(
                    &mut out,
                    "{tab}if {} -> bb{} else -> bb{}",
                    discr.fmt_with_ctx(ctx),
                    true_block,
                    false_block
                ),
                SwitchTargets::SwitchInt(_ty, maps, otherwise) => {
                    let mut maps: Vec<String> = maps
                        .iter()
                        .map(|(v, bid)| format!("{}: bb{}", v.to_string(), bid))
                        .collect();
                    maps.push(format!("otherwise: bb{otherwise}"));
                    let maps = maps.join(", ");

                    write!(
                        &mut out,
                        "{tab}switch {} -> {}",
                        discr.fmt_with_ctx(ctx),
                        maps
                    )
                }
            },
            RawTerminator::Abort(kind) => write!(&mut out, "{tab}{}", kind.fmt_with_ctx(ctx)),
            RawTerminator::Return => write!(&mut out, "{tab}return"),
        };
        out
    }
}

impl<C: AstFormatter> FmtWithCtx<C> for TraitClause {
    fn fmt_with_ctx(&self, ctx: &C) -> String {
        let clause_id = self.clause_id.to_pretty_string();
        let trait_ = self.trait_.fmt_with_ctx(ctx);
        format!("[{clause_id}]: {trait_}")
    }
}

impl<C: AstFormatter> FmtWithCtx<C> for TraitDecl {
    fn fmt_with_ctx(&self, ctx: &C) -> String {
        let intro = self.item_meta.fmt_item_intro(ctx, "", "trait");

        // Update the context
        let ctx = &ctx.set_generics(&self.generics);

        let (generics, clauses) = self.generics.fmt_with_ctx_with_trait_clauses(ctx, "");

        let items = {
            let items = self
                .parent_clauses
                .iter()
                .map(|c| {
                    format!(
                        "{TAB_INCR}parent_clause{} : {}\n",
                        c.clause_id,
                        c.fmt_with_ctx(ctx)
                    )
                })
                .chain(self.type_clauses.iter().map(|(name, clauses)| {
                    clauses
                        .iter()
                        .map(|c| {
                            format!(
                                "{TAB_INCR}item_clause_{name}_{} : {}\n",
                                c.clause_id.to_string(),
                                c.fmt_with_ctx(ctx)
                            )
                        })
                        .collect()
                }))
                .chain(self.consts.iter().map(|(name, ty)| {
                    let ty = ty.fmt_with_ctx(ctx);
                    format!("{TAB_INCR}const {name} : {ty}\n")
                }))
                .chain(
                    self.types
                        .iter()
                        .map(|name| format!("{TAB_INCR}type {name}\n")),
                )
                .chain(self.methods().map(|(name, bound_fn)| {
                    let (params, fn_ref) = bound_fn.fmt_split(ctx);
                    format!("{TAB_INCR}fn {name}{params} = {fn_ref}\n",)
                }))
                .collect::<Vec<String>>();
            if items.is_empty() {
                "".to_string()
            } else {
                format!("\n{{\n{}}}", items.join(""))
            }
        };

        format!("{intro}{generics}{clauses}{items}")
    }
}

impl<C: AstFormatter> FmtWithCtx<C> for TraitDeclRef {
    fn fmt_with_ctx(&self, ctx: &C) -> String {
        let trait_id = ctx.format_object(self.trait_id);
        let generics = self.generics.fmt_with_ctx(ctx);
        format!("{trait_id}{generics}")
    }
}

impl<C: AstFormatter> FmtWithCtx<C> for TraitImpl {
    fn fmt_with_ctx(&self, ctx: &C) -> String {
        let intro = self.item_meta.fmt_item_intro(ctx, "", "impl");

        // Update the context
        let ctx = &ctx.set_generics(&self.generics);

        let (generics, clauses) = self.generics.fmt_with_ctx_with_trait_clauses(ctx, "");

        let items = {
            let items = self
                .parent_trait_refs
                .iter()
                .enumerate()
                .map(|(i, clause)| {
                    let i = TraitClauseId::new(i);
                    format!(
                        "{TAB_INCR}parent_clause{i} = {}\n",
                        clause.fmt_with_ctx(ctx)
                    )
                })
                .chain(self.type_clauses.iter().map(|(name, clauses)| {
                    clauses
                        .iter()
                        .enumerate()
                        .map(|(i, c)| {
                            let i = TraitClauseId::new(i);
                            format!(
                                "{TAB_INCR}item_clause_{name}_{i} = {}\n",
                                c.fmt_with_ctx(ctx)
                            )
                        })
                        .collect()
                }))
                .chain(self.consts.iter().map(|(name, global)| {
                    format!("{TAB_INCR}const {name} = {}\n", global.fmt_with_ctx(ctx))
                }))
                .chain(self.types.iter().map(|(name, ty)| {
                    format!("{TAB_INCR}type {name} = {}\n", ty.fmt_with_ctx(ctx),)
                }))
                .chain(self.methods().map(|(name, bound_fn)| {
                    let (params, fn_ref) = bound_fn.fmt_split(ctx);
                    format!("{TAB_INCR}fn {name}{params} = {fn_ref}\n",)
                }))
                .collect::<Vec<String>>();
            if items.is_empty() {
                "".to_string()
            } else {
                format!("\n{{\n{}}}", items.join(""))
            }
        };

        let impl_trait = self.impl_trait.fmt_with_ctx(ctx);
        format!("{intro}{generics} : {impl_trait}{clauses}{items}")
    }
}

impl<C: AstFormatter> FmtWithCtx<C> for TraitRefKind {
    fn fmt_with_ctx(&self, ctx: &C) -> String {
        match self {
            TraitRefKind::SelfId => "Self".to_string(),
            TraitRefKind::ParentClause(id, _decl_id, clause_id) => {
                let id = id.fmt_with_ctx(ctx);
                format!("{id}::parent_clause{clause_id}")
            }
            TraitRefKind::ItemClause(id, _decl_id, type_name, clause_id) => {
                let id = id.fmt_with_ctx(ctx);
                // Using on purpose [to_pretty_string] instead of [format_object]:
                // the clause is local to the associated type, so it should not
                // be referenced in the current context.
                let clause = clause_id.to_pretty_string();
                format!("({id}::{type_name}::[{clause}])")
            }
            TraitRefKind::TraitImpl(id, args) => {
                let impl_ = ctx.format_object(*id);
                let args = args.fmt_with_ctx(ctx);
                format!("{impl_}{args}")
            }
            TraitRefKind::Clause(id) => ctx.format_object(*id),
            TraitRefKind::BuiltinOrAuto {
                trait_decl_ref: tr,
                types,
                ..
            } => {
                let tr = tr.fmt_with_ctx(ctx);
                let types = if types.is_empty() {
                    String::new()
                } else {
                    let types = types
                        .iter()
                        .map(|(name, ty)| {
                            let ty = ty.fmt_with_ctx(ctx);
                            format!("{name}  = {ty}")
                        })
                        .join(", ");
                    format!(" where {types}")
                };
                format!("{tr}{types}")
            }
            TraitRefKind::Dyn(tr) => tr.fmt_with_ctx(ctx),
            TraitRefKind::Unknown(msg) => format!("UNKNOWN({msg})"),
        }
    }
}

impl<C: AstFormatter> FmtWithCtx<C> for TraitRef {
    fn fmt_with_ctx(&self, ctx: &C) -> String {
        self.kind.fmt_with_ctx(ctx)
    }
}

impl<C: AstFormatter> FmtWithCtx<C> for TraitTypeConstraint {
    fn fmt_with_ctx(&self, ctx: &C) -> String {
        let trait_ref = self.trait_ref.fmt_with_ctx(ctx);
        let ty = self.ty.fmt_with_ctx(ctx);
        format!("{}::{} = {}", trait_ref, self.type_name, ty)
    }
}

impl<C: AstFormatter> FmtWithCtx<C> for Ty {
    fn fmt_with_ctx(&self, ctx: &C) -> String {
        match self.kind() {
            TyKind::Adt(id, generics) => {
                let adt_ident = id.fmt_with_ctx(ctx);

                if id.is_tuple() {
                    assert!(generics.trait_refs.is_empty());
                    let generics = generics.fmt_with_ctx_no_brackets(ctx);
                    format!("({generics})")
                } else {
                    let generics = generics.fmt_with_ctx(ctx);
                    format!("{adt_ident}{generics}")
                }
            }
            TyKind::TypeVar(id) => ctx.format_object(*id),
            TyKind::Literal(kind) => kind.to_string(),
            TyKind::Never => "!".to_string(),
            TyKind::Ref(r, ty, kind) => match kind {
                RefKind::Mut => {
                    format!("&{} mut ({})", r.fmt_with_ctx(ctx), ty.fmt_with_ctx(ctx))
                }
                RefKind::Shared => {
                    format!("&{} ({})", r.fmt_with_ctx(ctx), ty.fmt_with_ctx(ctx))
                }
            },
            TyKind::RawPtr(ty, kind) => match kind {
                RefKind::Shared => format!("*const {}", ty.fmt_with_ctx(ctx)),
                RefKind::Mut => format!("*mut {}", ty.fmt_with_ctx(ctx)),
            },
            TyKind::TraitType(trait_ref, name) => {
                format!("{}::{name}", trait_ref.fmt_with_ctx(ctx),)
            }
            TyKind::DynTrait(pred) => format!("dyn ({})", pred.with_ctx(ctx)),
            TyKind::Arrow(io) => {
                // Update the bound regions
                let ctx = &ctx.push_bound_regions(&io.regions);

                let regions = if io.regions.is_empty() {
                    "".to_string()
                } else {
                    format!(
                        "<{}>",
                        io.regions.iter().map(|r| ctx.format_object(r)).join(", ")
                    )
                };
                let (inputs, output) = &io.skip_binder;
                let inputs = inputs
                    .iter()
                    .map(|x| x.fmt_with_ctx(ctx))
                    .collect::<Vec<String>>()
                    .join(", ");
                if output.is_unit() {
                    format!("fn{regions}({inputs})")
                } else {
                    let output = output.fmt_with_ctx(ctx);
                    format!("fn{regions}({inputs}) -> {output}")
                }
            }
        }
    }
}

impl<C: AstFormatter> FmtWithCtx<C> for TypeDecl {
    fn fmt_with_ctx(&self, ctx: &C) -> String {
        let keyword = match &self.kind {
            TypeDeclKind::Struct(..) => "struct",
            TypeDeclKind::Union(..) => "union",
            TypeDeclKind::Enum(..) => "enum",
            TypeDeclKind::Alias(..) => "type",
            TypeDeclKind::Opaque | TypeDeclKind::Error(..) => "opaque type",
        };
        let intro = self.item_meta.fmt_item_intro(ctx, "", keyword);

        let ctx = &ctx.set_generics(&self.generics);
        let id = self.def_id;
        let (params, preds) = self.generics.fmt_with_ctx_with_trait_clauses(ctx, "  ");
        // Predicates
        let nl_or_space = if !self.generics.has_predicates() {
            " ".to_string()
        } else {
            "\n ".to_string()
        };

        let contents = match &self.kind {
            TypeDeclKind::Struct(fields) => {
                if !fields.is_empty() {
                    let fields = fields
                        .iter()
                        .map(|f| format!("\n  {},", f.fmt_with_ctx(ctx)))
                        .format("");
<<<<<<< HEAD
                    format!(
                        "struct {}{params}{preds}{eq_space}= // #{id}\n{{{fields}\n}}",
                        self.item_meta.name.fmt_with_ctx(ctx)
                    )
                } else {
                    format!(
                        "struct {}{params}{preds}{eq_space}= {{}} // #{id}",
                        self.item_meta.name.fmt_with_ctx(ctx)
                    )
=======
                    format!("{nl_or_space}=\n{{{fields}\n}}")
                } else {
                    format!("{nl_or_space}= {{}}")
>>>>>>> fc7599d3
                }
            }
            TypeDeclKind::Union(fields) => {
                let fields = fields
                    .iter()
                    .map(|f| format!("\n  {},", f.fmt_with_ctx(ctx)))
                    .format("");
<<<<<<< HEAD
                format!(
                    "union {}{params}{preds}{eq_space}= // #{id}\n{{{fields}\n}}",
                    self.item_meta.name.fmt_with_ctx(ctx)
                )
=======
                format!("{nl_or_space}=\n{{{fields}\n}}")
>>>>>>> fc7599d3
            }
            TypeDeclKind::Enum(variants) => {
                let variants = variants
                    .iter()
                    .map(|v| format!("|  {}", v.fmt_with_ctx(ctx)))
                    .format("\n");
<<<<<<< HEAD
                format!(
                    "enum {}{params}{preds}{eq_space}= // #{id}\n{variants}\n",
                    self.item_meta.name.fmt_with_ctx(ctx)
                )
            }
            TypeDeclKind::Alias(ty) => {
                format!(
                    "type {}{params}{preds} = {} // #{id}",
                    self.item_meta.name.fmt_with_ctx(ctx),
                    ty.fmt_with_ctx(ctx),
                )
            }
            TypeDeclKind::Opaque => {
                format!(
                    "opaque type {}{params}{preds} // #{id}",
                    self.item_meta.name.fmt_with_ctx(ctx)
                )
            }
            TypeDeclKind::Error(msg) => {
                format!(
                    "opaque type {}{params}{preds} = ERROR({msg}) // #{id}",
                    self.item_meta.name.fmt_with_ctx(ctx),
                )
            }
        }
=======
                format!("{nl_or_space}=\n{variants}\n")
            }
            TypeDeclKind::Alias(ty) => format!(" = {}", ty.fmt_with_ctx(ctx)),
            TypeDeclKind::Opaque => format!(""),
            TypeDeclKind::Error(msg) => format!(" = ERROR({msg})"),
        };
        format!("{intro}{params}{preds}{contents}")
>>>>>>> fc7599d3
    }
}

impl<C: AstFormatter> FmtWithCtx<C> for TypeId {
    fn fmt_with_ctx(&self, ctx: &C) -> String {
        match self {
            TypeId::Tuple => "".to_string(),
            TypeId::Adt(def_id) => ctx.format_object(*def_id),
            TypeId::Builtin(aty) => aty.get_name().fmt_with_ctx(ctx),
        }
    }
}

impl<C: AstFormatter> FmtWithCtx<C> for TypeVar {
    fn fmt_with_ctx(&self, _ctx: &C) -> String {
        self.name.to_string()
    }
}

impl<C: AstFormatter> FmtWithCtx<C> for UnOp {
    fn fmt_with_ctx(&self, ctx: &C) -> String {
        match self {
            UnOp::Not => "~".to_string(),
            UnOp::Neg => "-".to_string(),
            UnOp::Cast(kind) => kind.fmt_with_ctx(ctx),
            UnOp::ArrayToSlice(..) => "array_to_slice".to_string(),
        }
    }
}

impl<C: AstFormatter> FmtWithCtx<C> for Variant {
    fn fmt_with_ctx(&self, ctx: &C) -> String {
        let fields: Vec<String> = self.fields.iter().map(|f| f.fmt_with_ctx(ctx)).collect();
        let fields = fields.join(", ");
        format!("{}({})", self.name, fields)
    }
}

impl std::fmt::Display for AnyTransId {
    fn fmt(&self, f: &mut std::fmt::Formatter<'_>) -> std::result::Result<(), std::fmt::Error> {
        let s = match self {
            AnyTransId::Type(x) => x.to_pretty_string(),
            AnyTransId::Fun(x) => x.to_pretty_string(),
            AnyTransId::Global(x) => x.to_pretty_string(),
            AnyTransId::TraitDecl(x) => x.to_pretty_string(),
            AnyTransId::TraitImpl(x) => x.to_pretty_string(),
        };
        f.write_str(&s)
    }
}

impl std::fmt::Display for BinOp {
    fn fmt(&self, f: &mut std::fmt::Formatter<'_>) -> std::result::Result<(), std::fmt::Error> {
        match self {
            BinOp::BitXor => write!(f, "^"),
            BinOp::BitAnd => write!(f, "&"),
            BinOp::BitOr => write!(f, "|"),
            BinOp::Eq => write!(f, "=="),
            BinOp::Lt => write!(f, "<"),
            BinOp::Le => write!(f, "<="),
            BinOp::Ne => write!(f, "!="),
            BinOp::Ge => write!(f, ">="),
            BinOp::Gt => write!(f, ">"),
            BinOp::Div => write!(f, "/"),
            BinOp::Rem => write!(f, "%"),
            BinOp::Add => write!(f, "+"),
            BinOp::Sub => write!(f, "-"),
            BinOp::Mul => write!(f, "*"),
            BinOp::CheckedAdd => write!(f, "checked.+"),
            BinOp::CheckedSub => write!(f, "checked.-"),
            BinOp::CheckedMul => write!(f, "checked.*"),
            BinOp::Shl => write!(f, "<<"),
            BinOp::Shr => write!(f, ">>"),
        }
    }
}

impl std::fmt::Display for BorrowKind {
    fn fmt(&self, f: &mut std::fmt::Formatter<'_>) -> std::result::Result<(), std::fmt::Error> {
        // Reuse the derived `Debug` impl to get the variant name.
        write!(f, "{self:?}")
    }
}

impl std::fmt::Display for BuiltinFunId {
    fn fmt(&self, f: &mut std::fmt::Formatter<'_>) -> std::result::Result<(), std::fmt::Error> {
        let name = match *self {
            BuiltinFunId::BoxNew => "BoxNew",
            BuiltinFunId::ArrayToSliceShared => "ArrayToSliceShared",
            BuiltinFunId::ArrayToSliceMut => "ArrayToSliceMut",
            BuiltinFunId::ArrayRepeat => "ArrayRepeat",
            BuiltinFunId::Index(BuiltinIndexOp {
                is_array,
                mutability,
                is_range,
            }) => {
                let ty = if is_array { "Array" } else { "Slice" };
                let op = if is_range { "SubSlice" } else { "Index" };
                let mutability = mutability.variant_name();
                &format!("{ty}{op}{mutability}")
            }
        };
        f.write_str(name)
    }
}

impl std::fmt::Display for DeBruijnId {
    fn fmt(&self, f: &mut std::fmt::Formatter<'_>) -> std::result::Result<(), std::fmt::Error> {
        write!(f, "{}", self.index)
    }
}

impl<Id> Display for DeBruijnVar<Id>
where
    Id: Display,
{
    fn fmt(&self, f: &mut fmt::Formatter<'_>) -> fmt::Result {
        match self {
            Self::Bound(dbid, varid) => write!(f, "{dbid}_{varid}"),
            Self::Free(varid) => write!(f, "{varid}"),
        }
    }
}

impl std::fmt::Display for ConstantExpr {
    fn fmt(&self, f: &mut std::fmt::Formatter<'_>) -> std::result::Result<(), std::fmt::Error> {
        write!(f, "{}", self.fmt_with_ctx(&FmtCtx::new()))
    }
}

impl std::fmt::Display for FileName {
    fn fmt(&self, f: &mut std::fmt::Formatter<'_>) -> std::result::Result<(), std::fmt::Error> {
        match self {
            FileName::Virtual(path_buf) | FileName::Local(path_buf) => {
                write!(f, "{}", path_buf.display())
            }
            FileName::NotReal(name) => write!(f, "{}", name),
        }
    }
}

impl std::fmt::Display for FloatTy {
    fn fmt(&self, f: &mut std::fmt::Formatter<'_>) -> std::result::Result<(), std::fmt::Error> {
        match self {
            FloatTy::F16 => write!(f, "f16"),
            FloatTy::F32 => write!(f, "f32"),
            FloatTy::F64 => write!(f, "f64"),
            FloatTy::F128 => write!(f, "f128"),
        }
    }
}

impl std::fmt::Display for IntegerTy {
    fn fmt(&self, f: &mut std::fmt::Formatter<'_>) -> std::result::Result<(), std::fmt::Error> {
        match self {
            IntegerTy::Isize => write!(f, "isize"),
            IntegerTy::I8 => write!(f, "i8"),
            IntegerTy::I16 => write!(f, "i16"),
            IntegerTy::I32 => write!(f, "i32"),
            IntegerTy::I64 => write!(f, "i64"),
            IntegerTy::I128 => write!(f, "i128"),
            IntegerTy::Usize => write!(f, "usize"),
            IntegerTy::U8 => write!(f, "u8"),
            IntegerTy::U16 => write!(f, "u16"),
            IntegerTy::U32 => write!(f, "u32"),
            IntegerTy::U64 => write!(f, "u64"),
            IntegerTy::U128 => write!(f, "u128"),
        }
    }
}

impl std::fmt::Display for GenericParams {
    fn fmt(&self, f: &mut std::fmt::Formatter<'_>) -> std::result::Result<(), std::fmt::Error> {
        write!(f, "{}", self.fmt_with_ctx_single_line(&FmtCtx::new()))
    }
}

impl std::fmt::Display for Literal {
    fn fmt(&self, f: &mut std::fmt::Formatter<'_>) -> std::result::Result<(), std::fmt::Error> {
        match self {
            Literal::Scalar(v) => write!(f, "{v}"),
            Literal::Float(v) => write!(f, "{v}"),
            Literal::Bool(v) => write!(f, "{v}"),
            Literal::Char(v) => write!(f, "{v}"),
            Literal::Str(v) => write!(f, "\"{}\"", v.replace("\\", "\\\\").replace("\n", "\\n")),
            Literal::ByteStr(v) => write!(f, "{v:?}"),
        }
    }
}

impl std::fmt::Display for Loc {
    fn fmt(&self, f: &mut std::fmt::Formatter<'_>) -> std::result::Result<(), std::fmt::Error> {
        write!(f, "{}:{}", self.line, self.col)
    }
}

impl std::fmt::Display for RawAttribute {
    fn fmt(&self, f: &mut std::fmt::Formatter<'_>) -> std::result::Result<(), std::fmt::Error> {
        write!(f, "{}", self.path)?;
        if let Some(args) = &self.args {
            write!(f, "({args})")?;
        }
        Ok(())
    }
}

impl std::fmt::Display for ScalarValue {
    fn fmt(&self, f: &mut std::fmt::Formatter<'_>) -> std::result::Result<(), std::fmt::Error> {
        match self {
            ScalarValue::Isize(v) => write!(f, "{v} : isize"),
            ScalarValue::I8(v) => write!(f, "{v} : i8"),
            ScalarValue::I16(v) => write!(f, "{v} : i16"),
            ScalarValue::I32(v) => write!(f, "{v} : i32"),
            ScalarValue::I64(v) => write!(f, "{v} : i64"),
            ScalarValue::I128(v) => write!(f, "{v} : i128"),
            ScalarValue::Usize(v) => write!(f, "{v} : usize"),
            ScalarValue::U8(v) => write!(f, "{v} : u8"),
            ScalarValue::U16(v) => write!(f, "{v} : u16"),
            ScalarValue::U32(v) => write!(f, "{v} : u32"),
            ScalarValue::U64(v) => write!(f, "{v} : u64"),
            ScalarValue::U128(v) => write!(f, "{v} : u128"),
        }
    }
}

impl std::fmt::Display for FloatValue {
    fn fmt(&self, f: &mut std::fmt::Formatter<'_>) -> std::result::Result<(), std::fmt::Error> {
        let v = &self.value;
        match self.ty {
            FloatTy::F16 => write!(f, "{v} : f16"),
            FloatTy::F32 => write!(f, "{v} : f32"),
            FloatTy::F64 => write!(f, "{v} : f64"),
            FloatTy::F128 => write!(f, "{v} : f128"),
        }
    }
}

impl std::fmt::Display for TraitItemName {
    fn fmt(&self, f: &mut std::fmt::Formatter<'_>) -> std::result::Result<(), std::fmt::Error> {
        write!(f, "{}", self.0)
    }
}

impl std::fmt::Display for TypeVar {
    fn fmt(&self, f: &mut fmt::Formatter<'_>) -> fmt::Result {
        write!(f, "{}", self.name)
    }
}

impl std::string::ToString for Var {
    fn to_string(&self) -> String {
        let id = self.index.to_pretty_string();
        match &self.name {
            // We display both the variable name and its id because some
            // variables may have the same name (in different scopes)
            Some(name) => format!("{name}{id}"),
            None => id,
        }
    }
}

macro_rules! impl_display_via_ctx {
    ($ty:ty) => {
        impl Display for $ty {
            fn fmt(&self, f: &mut fmt::Formatter<'_>) -> fmt::Result {
                f.write_str(&self.fmt_with_ctx(&FmtCtx::new()))
            }
        }
    };
}
macro_rules! impl_debug_via_display {
    ($ty:ty) => {
        impl Debug for $ty {
            fn fmt(&self, f: &mut fmt::Formatter<'_>) -> fmt::Result {
                <_ as Display>::fmt(self, f)
            }
        }
    };
}

impl_display_via_ctx!(Field);
impl_display_via_ctx!(GenericArgs);
impl_display_via_ctx!(LiteralTy);
impl_display_via_ctx!(Operand);
impl_display_via_ctx!(Place);
impl_display_via_ctx!(Rvalue);
impl_display_via_ctx!(Variant);
impl_debug_via_display!(GenericArgs);
impl_debug_via_display!(GenericParams);

/// Format a function call.
/// We return the pair: (function call, comment)
pub fn fmt_call<C>(ctx: &C, call: &Call) -> (String, Option<String>)
where
    C: AstFormatter,
{
    let args: Vec<String> = call.args.iter().map(|x| x.fmt_with_ctx(ctx)).collect();
    let args = args.join(", ");
    let f = call.func.fmt_with_ctx(ctx);
    (format!("{f}({args})"), None)
}

pub(crate) fn fmt_body_blocks_with_ctx<C>(
    body: &Vector<BlockId, BlockData>,
    tab: &str,
    ctx: &C,
) -> String
where
    C: AstFormatter,
{
    let block_tab = format!("{tab}{TAB_INCR}");
    let mut blocks: Vec<String> = Vec::new();
    for (bid, block) in body.iter_indexed_values() {
        blocks.push(
            format!(
                "{tab}bb{}: {{\n{}\n{tab}}}\n",
                bid.index(),
                block.fmt_with_ctx_and_indent(&block_tab, ctx),
            )
            .to_string(),
        );
    }
    blocks.join("\n")
}<|MERGE_RESOLUTION|>--- conflicted
+++ resolved
@@ -1485,21 +1485,9 @@
                         .iter()
                         .map(|f| format!("\n  {},", f.fmt_with_ctx(ctx)))
                         .format("");
-<<<<<<< HEAD
-                    format!(
-                        "struct {}{params}{preds}{eq_space}= // #{id}\n{{{fields}\n}}",
-                        self.item_meta.name.fmt_with_ctx(ctx)
-                    )
-                } else {
-                    format!(
-                        "struct {}{params}{preds}{eq_space}= {{}} // #{id}",
-                        self.item_meta.name.fmt_with_ctx(ctx)
-                    )
-=======
                     format!("{nl_or_space}=\n{{{fields}\n}}")
                 } else {
                     format!("{nl_or_space}= {{}}")
->>>>>>> fc7599d3
                 }
             }
             TypeDeclKind::Union(fields) => {
@@ -1507,47 +1495,13 @@
                     .iter()
                     .map(|f| format!("\n  {},", f.fmt_with_ctx(ctx)))
                     .format("");
-<<<<<<< HEAD
-                format!(
-                    "union {}{params}{preds}{eq_space}= // #{id}\n{{{fields}\n}}",
-                    self.item_meta.name.fmt_with_ctx(ctx)
-                )
-=======
                 format!("{nl_or_space}=\n{{{fields}\n}}")
->>>>>>> fc7599d3
             }
             TypeDeclKind::Enum(variants) => {
                 let variants = variants
                     .iter()
                     .map(|v| format!("|  {}", v.fmt_with_ctx(ctx)))
                     .format("\n");
-<<<<<<< HEAD
-                format!(
-                    "enum {}{params}{preds}{eq_space}= // #{id}\n{variants}\n",
-                    self.item_meta.name.fmt_with_ctx(ctx)
-                )
-            }
-            TypeDeclKind::Alias(ty) => {
-                format!(
-                    "type {}{params}{preds} = {} // #{id}",
-                    self.item_meta.name.fmt_with_ctx(ctx),
-                    ty.fmt_with_ctx(ctx),
-                )
-            }
-            TypeDeclKind::Opaque => {
-                format!(
-                    "opaque type {}{params}{preds} // #{id}",
-                    self.item_meta.name.fmt_with_ctx(ctx)
-                )
-            }
-            TypeDeclKind::Error(msg) => {
-                format!(
-                    "opaque type {}{params}{preds} = ERROR({msg}) // #{id}",
-                    self.item_meta.name.fmt_with_ctx(ctx),
-                )
-            }
-        }
-=======
                 format!("{nl_or_space}=\n{variants}\n")
             }
             TypeDeclKind::Alias(ty) => format!(" = {}", ty.fmt_with_ctx(ctx)),
@@ -1555,7 +1509,6 @@
             TypeDeclKind::Error(msg) => format!(" = ERROR({msg})"),
         };
         format!("{intro}{params}{preds}{contents}")
->>>>>>> fc7599d3
     }
 }
 
