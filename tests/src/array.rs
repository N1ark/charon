--- conflicted
+++ resolved
@@ -1,7 +1,9 @@
 //! Exercise the translation of arrays
 #![allow(dead_code)]
 
-<<<<<<< HEAD
+// Nano-tests
+// ----------
+
 // The suffix `_` prevents name collisions in some backends
 fn array_to_shared_slice_<T>(s: &[T; 32]) -> &[T] {
     s
@@ -92,7 +94,7 @@
 }
 
 /*
-// Unsupported by Aeneas
+// Unsupported by Aeneas for now
 fn index_index_slice<'a, T>(s: &'a [&[T]], i: usize, j: usize) -> &'a T {
     &s[i][j]
 }
@@ -103,7 +105,7 @@
 }
 
 /*
-// Unsupported by Aeneas
+// Unsupported by Aeneas for now
 fn update_update_slice(s: &mut [&mut [u32]], i: usize, j: usize) {
     s[i][j] = 0;
 }
@@ -116,29 +118,6 @@
 fn array_local_deep_copy(x: &[u32; 32]) {
     let _y = *x;
 }
-
-fn f0() {
-    let s: &mut [u32] = &mut [1, 2];
-    s[0] = 1;
-}
-
-fn f1() {
-    let mut s: [u32; 2] = [1, 2];
-    s[0] = 1;
-}
-
-fn sum(s: &[u32]) -> u32 {
-    let mut sum = 0;
-    let mut i = 0;
-    while i < s.len() {
-        sum += s[i];
-        i += 1;
-    }
-    sum
-}
-=======
-// Nano-tests
-// ----------
 
 fn take_array(_: [u32; 2]) {}
 fn take_array_borrow(_: &[u32; 2]) {}
@@ -159,23 +138,39 @@
     take_mut_slice(&mut x);
 }
 
-fn index_array(x: [u32; 2]) -> u32 { x[0] }
-fn index_array_borrow(x: &[u32; 2]) -> u32 { x[0] }
-fn index_slice(x: &[u32]) -> u32 { x[0] }
-fn index_mut_slice(x: &mut [u32]) -> u32 { x[0] }
+fn index_array(x: [u32; 2]) -> u32 {
+    x[0]
+}
+fn index_array_borrow(x: &[u32; 2]) -> u32 {
+    x[0]
+}
+
+fn index_slice_u32_0(x: &[u32]) -> u32 {
+    x[0]
+}
+
+fn index_mut_slice_u32_0(x: &mut [u32]) -> u32 {
+    x[0]
+}
 
 fn index_all() -> u32 {
     let mut x: [u32; 2] = [0, 0];
-    index_array(x) +
-    index_array(x) +
-    index_array_borrow(&x) +
-    index_slice(&x) +
-    index_mut_slice(&mut x)
-}
-
-fn update_array(mut x: [u32; 2]) { x[0] = 1 }
-fn update_array_mut_borrow(x: &mut [u32; 2]) { x[0] = 1 }
-fn update_mut_slice(x: &mut [u32]) { x[0] = 1 }
+    index_array(x)
+        + index_array(x)
+        + index_array_borrow(&x)
+        + index_slice_u32_0(&x)
+        + index_mut_slice_u32_0(&mut x)
+}
+
+fn update_array(mut x: [u32; 2]) {
+    x[0] = 1
+}
+fn update_array_mut_borrow(x: &mut [u32; 2]) {
+    x[0] = 1
+}
+fn update_mut_slice(x: &mut [u32]) {
+    x[0] = 1
+}
 
 fn update_all() {
     let mut x: [u32; 2] = [0, 0];
@@ -189,7 +184,7 @@
 // -----------------------
 
 fn range_all() {
-    let mut x: [u32; 4] = [ 0, 0, 0, 0 ];
+    let mut x: [u32; 4] = [0, 0, 0, 0];
     // CONFIRM: there is no way to shrink [T;N] into [T;M] with M<N?
     update_mut_slice(&mut x[1..3]);
 }
@@ -198,26 +193,27 @@
 // -----------------------------
 
 fn deref_array_borrow(x: &[u32; 2]) -> u32 {
-    let x: [u32;2] = *x;
+    let x: [u32; 2] = *x;
     x[0]
 }
 
 fn deref_array_mut_borrow(x: &mut [u32; 2]) -> u32 {
-    let x: [u32;2] = *x;
-    x[0]
-}
-
+    let x: [u32; 2] = *x;
+    x[0]
+}
 
 // Non-copiable arrays
 // -------------------
 
-enum T { A, B }
-
-fn take_array_t(_: [T; 2]) {
-}
+enum T {
+    A,
+    B,
+}
+
+fn take_array_t(_: [T; 2]) {}
 
 fn non_copyable_array() {
-    let x: [T; 2] = [ T::A, T::B ];
+    let x: [T; 2] = [T::A, T::B];
     // x is moved (not deep copied!)
     // TODO: determine whether the translation needs to be aware of that and pass by ref instead of by copy
     take_array_t(x);
@@ -228,7 +224,16 @@
 
 // Larger, random tests
 // --------------------
->>>>>>> 33756b25
+
+fn sum(s: &[u32]) -> u32 {
+    let mut sum = 0;
+    let mut i = 0;
+    while i < s.len() {
+        sum += s[i];
+        i += 1;
+    }
+    sum
+}
 
 fn sum2(s: &[u32], s2: &[u32]) -> u32 {
     let mut sum = 0;
@@ -241,7 +246,16 @@
     sum
 }
 
-<<<<<<< HEAD
+fn f0() {
+    let s: &mut [u32] = &mut [1, 2];
+    s[0] = 1;
+}
+
+fn f1() {
+    let mut s: [u32; 2] = [1, 2];
+    s[0] = 1;
+}
+
 fn f2(_: u32) {}
 
 fn f3() -> u32 {
@@ -256,28 +270,14 @@
 
 fn f4(x: &[u32; 32], y: usize, z: usize) -> &[u32] {
     &x[y..z]
-=======
-// TODO: this makes the compilation fail
-// const SZ: usize = 32;
-
-fn f4(x: &[u32; 32], y: usize, z: usize) -> (&[u32], u32) {
-    (&x[y..z], x[0])
-}
-
-fn f2() -> u32 {
-    let a: [u32; 2] = [1, 2];
-    let b = [0; 32];
-    let (b, _) = f4(&b, 16, 18);
-    sum2(&a, b)
 }
 
 // To avoid lifetime shortening
 fn ite() {
-    let mut x: [u32; 2] = [0,0];
+    let mut x: [u32; 2] = [0, 0];
     if true {
-        let mut y: [u32; 2] = [0,0];
-        index_mut_slice(&mut x);
-        index_mut_slice(&mut y);
+        let mut y: [u32; 2] = [0, 0];
+        index_mut_slice_u32_0(&mut x);
+        index_mut_slice_u32_0(&mut y);
     }
->>>>>>> 33756b25
 }