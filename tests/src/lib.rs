--- conflicted
+++ resolved
@@ -1,5 +1,5 @@
-<<<<<<< HEAD
 pub mod array;
+pub mod array_const_generics;
 pub mod constants;
 pub mod external;
 pub mod hashmap;
@@ -9,17 +9,4 @@
 pub mod nested_borrows;
 pub mod no_nested_borrows;
 pub mod paper;
-pub mod traits;
-=======
-mod array;
-mod array2;
-mod constants;
-mod external;
-mod hashmap;
-mod loops;
-mod loops_cfg;
-mod matches;
-mod nested_borrows;
-mod no_nested_borrows;
-mod paper;
->>>>>>> 1b96962e
+pub mod traits;